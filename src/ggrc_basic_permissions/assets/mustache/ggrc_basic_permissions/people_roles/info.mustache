{{!
    Copyright (C) 2013 Google Inc., authors, and contributors <see AUTHORS file>
    Licensed under http://www.apache.org/licenses/LICENSE-2.0 <see LICENSE file>
    Created By: brad@reciprocitylabs.com
    Maintained By: brad@reciprocitylabs.com
}}

<section class="info{{#is_info_pin}} sticky-info-panel{{/is_info_pin}}">

  {{#is_info_pin}}
<<<<<<< HEAD
  <div class="clearfix">
    <div class="tier-content pin">
      <div class="info-pane-utility">
        {{{render '/static/mustache/base_objects/info-pin.mustache'}}}
        <div class="details-wrap">
          <a class="btn btn-small btn-draft dropdown-toggle" href="#" data-toggle="dropdown"><i class="grcicon-setup-color"></i></a>
          <ul class="dropdown-menu" aria-labelledby="drop1" role="menu">
            <li>
              <a href="/people/{{instance.id}}">
                <i class="fa fa-long-arrow-right"></i>
                View Profile Page
=======
    {{{render '/static/mustache/base_objects/info-pin.mustache'}}}
  {{/is_info_pin}}

  <div class="info-pane-utility">
    <div class="details-wrap">
      <a class="btn btn-small btn-draft dropdown-toggle" href="#" data-toggle="dropdown">
        <span class="bubble"></span>
        <span class="bubble"></span>
        <span class="bubble"></span>
      </a>
      <ul class="dropdown-menu" aria-labelledby="drop1" role="menu">
        <li>
          <a href="/people/{{instance.id}}">
            <i class="grcicon-goto"></i>
            View Profile Page
          </a>
        </li>
        <li>
          <clipboard-link title="Get permalink" notify="true" text="{{get_permalink}}" />
        </li>
        {{#with_program_roles_as "roles" result}}
          {{#if_helpers '\
            #if_equals' roles.length 1 '\
            and #if_equals' roles.0.role.permission_summary "Mapped" '\
            and #if' result.mappings '\
            and #is_allowed_all' 'delete' result.mappings}}
            <li class="border">
              <a href="javascript://" class="unmap" data-toggle="unmap">
                {{#result}}<span class="result" {{data 'result'}}></span>{{/result}}
                <i class="grcicon-remove"></i>
                Unmap
>>>>>>> d9e25f0e
              </a>
            </li>
          {{/if_helpers}}
        {{/with_program_roles_as}}

<<<<<<< HEAD
            {{#is_allowed 'create' 'delete' 'UserRole' context=options.parent_instance.context.id}}
            {{#is_info_pin}}
            {{#if_equals options.mapping "mapped_and_or_authorized_people"}}
              <li>
                <a href="javascript://" data-modal-class="modal-wide" data-placement="left" data-toggle="user-roles-modal-selector" data-modal-selector-options="user_roles" data-person_id="{{instance.id}}">
                  <i class="fa fa-key"></i>
                  Edit Authorizations
                </a>
              </li>
            {{/options.mapped_and_or_authorized_people}}
            {{/is_info_pin}}
            {{/is_allowed}}
          </ul>
        </div>
      </div>
      <div class="row-fluid wrap-row">
        {{#if_match instance.name '\\\\S'}}
          {{#instance.name}}
            <div class="span6">
              <h6>Name</h6>
              <h3>{{instance.name}}</h3>
            </div>
          {{/instance.name}}
        {{/if_match}}

        {{#if_match instance.email '\\\\S'}}
          {{#instance.email}}
            <div class="span3">
              <h6>Email</h6>
              <p>
                <a href='mailto:{{instance.email}}' target="_blank">
                  {{instance.email}}
                </a>
              </p>
            </div>
          {{/instance.email}}
        {{/if}}
      </div>
=======
        {{#is_allowed 'create' 'delete' 'UserRole' context=options.parent_instance.context.id}}
        {{#is_info_pin}}
        {{#if_equals options.mapping "mapped_and_or_authorized_people"}}
          <li>
            <a href="javascript://" data-modal-class="modal-wide" data-placement="left" data-toggle="user-roles-modal-selector" data-modal-selector-options="user_roles" data-person_id="{{instance.id}}">
              <i class="grcicon-role-color"></i>
              Edit Authorizations
            </a>
          </li>
        {{/options.mapped_and_or_authorized_people}}
        {{/is_info_pin}}
        {{/is_allowed}}
      </ul>
>>>>>>> d9e25f0e
    </div>
  </div>

  <div class="tier-content">
<<<<<<< HEAD
    {{^is_info_pin}}
      <div class="info-pane-utility">
        <div class="details-wrap">
          <a class="btn btn-small btn-draft dropdown-toggle" href="#" data-toggle="dropdown"><i class="grcicon-setup-color"></i></a>
          <ul class="dropdown-menu" aria-labelledby="drop1" role="menu">
            <li>
              <a href="/people/{{instance.id}}">
                <i class="fa fa-long-arrow-right"></i>
                View Profile Page
              </a>
            </li>
            <li>
              <clipboard-link title="Get permalink" notify="true" text="{{get_permalink}}" />
            </li>
            {{#with_program_roles_as "roles" result}}
              {{#if_helpers '\
                #if_equals' roles.length 1 '\
                and #if_equals' roles.0.role.permission_summary "Mapped" '\
                and #if' result.mappings '\
                and #is_allowed_all' 'delete' result.mappings}}
                <li class="border">
                  <a href="javascript://" class="unmap" data-toggle="unmap">
                    {{#result}}<span class="result" {{data 'result'}}></span>{{/result}}
                    <i class="grcicon-remove"></i>
                    Unmap
                  </a>
                </li>
              {{/if_helpers}}
            {{/with_program_roles_as}}

            {{#is_allowed 'create' 'delete' 'UserRole' context=options.parent_instance.context.id}}
            {{#is_info_pin}}
            {{#if_equals options.mapping "mapped_and_or_authorized_people"}}
              <li>
                <a href="javascript://" data-modal-class="modal-wide" data-placement="left" data-toggle="user-roles-modal-selector" data-modal-selector-options="user_roles" data-person_id="{{instance.id}}">
                  <i class="fa fa-key"></i>
                  Edit Authorizations
                </a>
              </li>
            {{/options.mapped_and_or_authorized_people}}
            {{/is_info_pin}}
            {{/is_allowed}}
          </ul>
        </div>
      </div>
=======
    <div class="pane-header">
>>>>>>> d9e25f0e
      <div class="row-fluid wrap-row">
        {{#if_match instance.name '\\\\S'}}
          {{#instance.name}}
            <div class="span6">
              <h6>Name</h6>
              <h3>{{instance.name}}</h3>
            </div>
          {{/instance.name}}
        {{/if_match}}

        {{#if_match instance.email '\\\\S'}}
          {{#instance.email}}
            <div class="span3">
              <h6>Email</h6>
              <p>
                <a href='mailto:{{instance.email}}' target="_blank">
                  {{instance.email}}
                </a>
              </p>
            </div>
          {{/instance.email}}
        {{/if}}
      </div>
    </div>

    <div class="row-fluid wrap-row">
      <div class="span6">
        <h6>Authorizations</h6>
        <p>
          {{#with_program_roles_as "roles" result}}
            {{#roles}}
              {{#if_helpers '\
                ^if_equals' role.permission_summary 'Mapped' '\
                or #if_equals' roles.length 1}}
                  {{role.permission_summary}}
                  {{#if_equals role.permission_summary 'Auditor'}}:
                    {{#with_mapping 'audit_via_context' user_role}}
                      <span class="role">
                        {{audit_via_context.0.instance.title}}
                      </span>
                    {{/with_mapping}}
                  {{/if_equals}}
              {{/if_helpers}}
            {{/roles}}
          {{/with_program_roles_as}}
        </p>
      </div>
      {{#if_match instance.company '\\\\S'}}
        {{#instance.company}}
          <div class="span6">
            <h6>Company</h6>
            {{instance.company}}
          </div>
        {{/instance.company}}
      {{/if_match}}

    </div>

    <div class="row-fluid wrap-row">
      <div class="span12">
        {{{render '/static/mustache/custom_attributes/info.mustache' instance=instance}}}
      </div>
    </div>

  </div>

</section><|MERGE_RESOLUTION|>--- conflicted
+++ resolved
@@ -8,19 +8,6 @@
 <section class="info{{#is_info_pin}} sticky-info-panel{{/is_info_pin}}">
 
   {{#is_info_pin}}
-<<<<<<< HEAD
-  <div class="clearfix">
-    <div class="tier-content pin">
-      <div class="info-pane-utility">
-        {{{render '/static/mustache/base_objects/info-pin.mustache'}}}
-        <div class="details-wrap">
-          <a class="btn btn-small btn-draft dropdown-toggle" href="#" data-toggle="dropdown"><i class="grcicon-setup-color"></i></a>
-          <ul class="dropdown-menu" aria-labelledby="drop1" role="menu">
-            <li>
-              <a href="/people/{{instance.id}}">
-                <i class="fa fa-long-arrow-right"></i>
-                View Profile Page
-=======
     {{{render '/static/mustache/base_objects/info-pin.mustache'}}}
   {{/is_info_pin}}
 
@@ -52,52 +39,11 @@
                 {{#result}}<span class="result" {{data 'result'}}></span>{{/result}}
                 <i class="grcicon-remove"></i>
                 Unmap
->>>>>>> d9e25f0e
               </a>
             </li>
           {{/if_helpers}}
         {{/with_program_roles_as}}
 
-<<<<<<< HEAD
-            {{#is_allowed 'create' 'delete' 'UserRole' context=options.parent_instance.context.id}}
-            {{#is_info_pin}}
-            {{#if_equals options.mapping "mapped_and_or_authorized_people"}}
-              <li>
-                <a href="javascript://" data-modal-class="modal-wide" data-placement="left" data-toggle="user-roles-modal-selector" data-modal-selector-options="user_roles" data-person_id="{{instance.id}}">
-                  <i class="fa fa-key"></i>
-                  Edit Authorizations
-                </a>
-              </li>
-            {{/options.mapped_and_or_authorized_people}}
-            {{/is_info_pin}}
-            {{/is_allowed}}
-          </ul>
-        </div>
-      </div>
-      <div class="row-fluid wrap-row">
-        {{#if_match instance.name '\\\\S'}}
-          {{#instance.name}}
-            <div class="span6">
-              <h6>Name</h6>
-              <h3>{{instance.name}}</h3>
-            </div>
-          {{/instance.name}}
-        {{/if_match}}
-
-        {{#if_match instance.email '\\\\S'}}
-          {{#instance.email}}
-            <div class="span3">
-              <h6>Email</h6>
-              <p>
-                <a href='mailto:{{instance.email}}' target="_blank">
-                  {{instance.email}}
-                </a>
-              </p>
-            </div>
-          {{/instance.email}}
-        {{/if}}
-      </div>
-=======
         {{#is_allowed 'create' 'delete' 'UserRole' context=options.parent_instance.context.id}}
         {{#is_info_pin}}
         {{#if_equals options.mapping "mapped_and_or_authorized_people"}}
@@ -111,60 +57,11 @@
         {{/is_info_pin}}
         {{/is_allowed}}
       </ul>
->>>>>>> d9e25f0e
     </div>
   </div>
 
   <div class="tier-content">
-<<<<<<< HEAD
-    {{^is_info_pin}}
-      <div class="info-pane-utility">
-        <div class="details-wrap">
-          <a class="btn btn-small btn-draft dropdown-toggle" href="#" data-toggle="dropdown"><i class="grcicon-setup-color"></i></a>
-          <ul class="dropdown-menu" aria-labelledby="drop1" role="menu">
-            <li>
-              <a href="/people/{{instance.id}}">
-                <i class="fa fa-long-arrow-right"></i>
-                View Profile Page
-              </a>
-            </li>
-            <li>
-              <clipboard-link title="Get permalink" notify="true" text="{{get_permalink}}" />
-            </li>
-            {{#with_program_roles_as "roles" result}}
-              {{#if_helpers '\
-                #if_equals' roles.length 1 '\
-                and #if_equals' roles.0.role.permission_summary "Mapped" '\
-                and #if' result.mappings '\
-                and #is_allowed_all' 'delete' result.mappings}}
-                <li class="border">
-                  <a href="javascript://" class="unmap" data-toggle="unmap">
-                    {{#result}}<span class="result" {{data 'result'}}></span>{{/result}}
-                    <i class="grcicon-remove"></i>
-                    Unmap
-                  </a>
-                </li>
-              {{/if_helpers}}
-            {{/with_program_roles_as}}
-
-            {{#is_allowed 'create' 'delete' 'UserRole' context=options.parent_instance.context.id}}
-            {{#is_info_pin}}
-            {{#if_equals options.mapping "mapped_and_or_authorized_people"}}
-              <li>
-                <a href="javascript://" data-modal-class="modal-wide" data-placement="left" data-toggle="user-roles-modal-selector" data-modal-selector-options="user_roles" data-person_id="{{instance.id}}">
-                  <i class="fa fa-key"></i>
-                  Edit Authorizations
-                </a>
-              </li>
-            {{/options.mapped_and_or_authorized_people}}
-            {{/is_info_pin}}
-            {{/is_allowed}}
-          </ul>
-        </div>
-      </div>
-=======
     <div class="pane-header">
->>>>>>> d9e25f0e
       <div class="row-fluid wrap-row">
         {{#if_match instance.name '\\\\S'}}
           {{#instance.name}}
