--- conflicted
+++ resolved
@@ -137,7 +137,6 @@
                       -block widget_area
           .pin-content
 
-<<<<<<< HEAD
     %section.footer
       .row-fluid
         .span12
@@ -146,20 +145,6 @@
             =config.get('COMPANY')
             Version
             =config.get('VERSION')
-=======
-  %section.footer
-    .row-fluid
-      .span12
-        %ul.bottom-nav.pull-left
-        %p
-          -#FIXME: Copyright footer
-          -#=CMS_CONFIG['COMPANY']
-          =config.get('COPYRIGHT')
-          -#=Time.now.year
-          =config.get('COMPANY')
-          Version
-          =config.get('VERSION')
->>>>>>> fcf330f3
 
   #lhn
     #lhs.lhs.accordion{ 'data-template': '/dashboard/lhn.mustache' }