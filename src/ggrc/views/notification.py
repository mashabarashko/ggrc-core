# Copyright (C) 2013 Google Inc., authors, and contributors <see AUTHORS file>
# Licensed under http://www.apache.org/licenses/LICENSE-2.0 <see LICENSE file>
# Created By: dan@reciprocitylabs.com
# Maintained By: dan@reciprocitylabs.com

from flask import current_app, request, render_template
from ggrc.app import app
from ggrc import db
from ggrc.login import login_required
from ggrc.models import all_models
from ggrc.notification import EmailNotification, EmailDigestNotification
from ggrc_workflows.notification import *
from datetime import datetime

@app.route("/modify_status", methods=["GET", "POST"])
@login_required
def modify_status():
  """ prepare email digest
  """
  model = request.args.get('model')
  id = request.args.get('id')
  status = request.args.get('status')
  cls = getattr(all_models, model)
  obj = cls.query.filter(cls.id == int(id)).first()
  if obj is not None:
    obj.status=status
    db.session.add(obj)
    db.session.commit()
    if model in ['CycleTaskGroupObjectTask']:
      handle_task_put(sender=None, obj=obj, src=obj, service=None)
    db.session.commit()
  return 'Ok'

@app.route("/prepare_email", methods=["GET", "POST"])
@login_required
def prepare_email_ggrc_users():
  """ prepare email digest
  """
  model = request.args.get('model')
  id = request.args.get('id')
  cls = getattr(all_models, model)
  obj = cls.query.filter(cls.id == int(id)).first()
  if obj is not None:
    target_objs=[]
    recipients=[obj.contact]
    email_notification = EmailNotification()
    if obj is not None:
      subject = obj.type + " " + obj.title + " created"
      content = obj.type + ": " + obj.title + " : " + request.url_root + obj._inflector.table_plural + \
       "/" + str(obj.id) + " created on " + str(obj.created_at)
      email_notification.prepare(target_objs, obj.contact, recipients, subject, content)
      db.session.commit()
  return 'Ok'


@app.route("/prepare_emaildigest", methods=["GET", "POST"])
@login_required
def prepare_email_digest_ggrc_users():
  """ prepare email digest
  """
  model = request.args.get('model')
  id = request.args.get('id')
  import ggrc.models
  cls = getattr(all_models, model)
  obj = cls.query.filter(cls.id == int(id)).first()
  if obj is not None:
    target_objs=[]
    recipients=[obj.contact]
    email_digest_notification = EmailDigestNotification()
    if obj is not None:
      subject = obj.type + " " + "Email Digest for " + datetime.now().strftime('%Y/%m/%d')
      content = obj.type + ": " + obj.title + " : " + request.url_root + obj._inflector.table_plural+ \
       "/" + str(obj.id) + " created on " + str(obj.created_at)
      email_digest_notification.prepare(target_objs, obj.contact, recipients, subject, content)
      db.session.commit()
  return 'Ok'


@app.route("/notify_email", methods=["GET", "POST"])
@login_required
def notify_email_ggrc_users():
  """ notify email for a program object
  """
  email_notification = EmailNotification()
  email_notification.notify()
  db.session.commit()
  return 'Ok'


@app.route("/notify_emaildigest", methods=["GET", "POST"])
def notify_email_digest_ggrc_users():
  """ handle any outstading tasks prior to notify email digest
  """
  current_app.logger.info("notify email digest invoked")
  handle_tasks_overdue()
  handle_tasks_due(2)
  handle_workflow_cycle_status_change('Completed')
  handle_workflow_cycle_started()
  handle_workflow_cycle_starting(7)
  db.session.commit()

  """ notify email digest
  """
  email_digest_notification = EmailDigestNotification()
  email_digest_notification.notify()
  db.session.commit()
<<<<<<< HEAD
  return 'Ok'


@app.route("/api/set_active_notifications",
           methods=["POST"])
@login_required
def set_active_notifications():
  """
  Sets notification config for user
  """
  if not current_user:
    return flask.jsonify({'result': False})

  active = request.json.get('active', [])
  notificationConfig = all_models.NotificationConfig.query.\
      filter(all_models.NotificationConfig.person_id == current_user.id).all()

  if(len(notificationConfig) == 0):
    types = all_models.NotificationConfig.VALID_TYPES
    for type in types:
      notificationConfig.append(all_models.NotificationConfig(
                                person_id=current_user.id,
                                notif_type=type,
                                enable_flag=False)
                                )
  for nc in notificationConfig:
    nc.enable_flag = nc.notif_type in active
    db.session.add(nc)

  db.session.commit()
  return flask.jsonify({'result': True})
=======
  return render_template("dashboard/index.haml")
>>>>>>> b9fc903b
<|MERGE_RESOLUTION|>--- conflicted
+++ resolved
@@ -91,7 +91,6 @@
 def notify_email_digest_ggrc_users():
   """ handle any outstading tasks prior to notify email digest
   """
-  current_app.logger.info("notify email digest invoked")
   handle_tasks_overdue()
   handle_tasks_due(2)
   handle_workflow_cycle_status_change('Completed')
@@ -99,43 +98,9 @@
   handle_workflow_cycle_starting(7)
   db.session.commit()
 
-  """ notify email digest
+  """ notify email digest 
   """
   email_digest_notification = EmailDigestNotification()
   email_digest_notification.notify()
   db.session.commit()
-<<<<<<< HEAD
-  return 'Ok'
-
-
-@app.route("/api/set_active_notifications",
-           methods=["POST"])
-@login_required
-def set_active_notifications():
-  """
-  Sets notification config for user
-  """
-  if not current_user:
-    return flask.jsonify({'result': False})
-
-  active = request.json.get('active', [])
-  notificationConfig = all_models.NotificationConfig.query.\
-      filter(all_models.NotificationConfig.person_id == current_user.id).all()
-
-  if(len(notificationConfig) == 0):
-    types = all_models.NotificationConfig.VALID_TYPES
-    for type in types:
-      notificationConfig.append(all_models.NotificationConfig(
-                                person_id=current_user.id,
-                                notif_type=type,
-                                enable_flag=False)
-                                )
-  for nc in notificationConfig:
-    nc.enable_flag = nc.notif_type in active
-    db.session.add(nc)
-
-  db.session.commit()
-  return flask.jsonify({'result': True})
-=======
-  return render_template("dashboard/index.haml")
->>>>>>> b9fc903b
+  return 'Ok'