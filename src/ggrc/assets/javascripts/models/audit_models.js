--- conflicted
+++ resolved
@@ -352,19 +352,11 @@
 
   can.Model.Cacheable('CMS.Models.Request', {
     root_object: 'request',
-<<<<<<< HEAD
-    filter_keys: ['assignee', 'audit', 'code', 'company', 'control',
-      'due date', 'due', 'name', 'notes', 'request',
-      'requested on', 'status', 'test', 'title', 'request_type',
-      'type', 'request type', 'due_on', 'request_object',
-      'request object', 'request title',
-      'verified', 'verified_date', 'finished_date'
-=======
     filter_keys: ['assignee', 'audit', 'code', 'company', 'control', 'due on',
       'due', 'name', 'notes', 'request', 'starts', 'starts on', 'status',
       'test', 'title', 'request_type', 'type', 'request type',
-      'request_object', 'request object', 'request title'
->>>>>>> 42d49ff5
+      'request_object', 'request object', 'request title',
+      'verified', 'verified_date', 'finished_date'
     ],
     filter_mappings: {
       type: 'request_type',
@@ -386,15 +378,10 @@
     attributes: {
       context: 'CMS.Models.Context.stub',
       assignee: 'CMS.Models.Person.stub',
-<<<<<<< HEAD
-      requested_on: 'date',
-      due_on: 'date',
+      start_date: 'date',
+      end_date: 'date',
       finished_date: 'date',
       verified_date: 'date',
-=======
-      start_date: 'date',
-      end_date: 'date',
->>>>>>> 42d49ff5
       documents: 'CMS.Models.Document.stubs',
       audit: 'CMS.Models.Audit.stub',
       custom_attribute_values: 'CMS.Models.CustomAttributeValue.stubs'
@@ -1019,8 +1006,8 @@
         attr_sort_field: 'secondary_contact.name|email'
       }, {
         attr_title: 'Last Updated',
-        attr_name: 'updated_at'},
-      {
+        attr_name: 'updated_at'
+      }, {
         attr_title: 'Conclusion: Design',
         attr_name: 'design'
       }, {
