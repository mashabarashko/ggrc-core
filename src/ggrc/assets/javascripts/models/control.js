/*!
    Copyright (C) 2013 Google Inc., authors, and contributors <see AUTHORS file>
    Licensed under http://www.apache.org/licenses/LICENSE-2.0 <see LICENSE file>
    Created By: brad@reciprocitylabs.com
    Maintained By: brad@reciprocitylabs.com
*/

//= require can.jquery-all
//= require models/cacheable
(function(namespace, $){
can.Model.Cacheable("CMS.Models.Control", {
  // static properties
    root_object : "control"
  , root_collection : "controls"
  , category : "governance"
  , findOne : "GET /api/controls/{id}"
  , create : "POST /api/controls"
  , update : "PUT /api/controls/{id}"
  , destroy : "DELETE /api/controls/{id}"
  , mixins : ["ownable", "contactable", "unique_title"]
  , is_custom_attributable: true
  , attributes : {
      context : "CMS.Models.Context.stub"
    , owners : "CMS.Models.Person.stubs"
    , modified_by : "CMS.Models.Person.stub"
    , object_people : "CMS.Models.ObjectPerson.stubs"
    , people : "CMS.Models.Person.stubs"
    , object_documents : "CMS.Models.ObjectDocument.stubs"
    , documents : "CMS.Models.Document.stubs"
    , categories : "CMS.Models.ControlCategory.stubs"
    , assertions : "CMS.Models.ControlAssertion.stubs"
    , control_controls : "CMS.Models.ControlControl.stubs"
    , implemented_controls : "CMS.Models.Control.stubs"
    , implementing_control_controls : "CMS.Models.ControlControl.stubs"
    , implementing_controls : "CMS.Models.Control.stubs"
    , objective_controls : "CMS.Models.ObjectiveControl.stubs"
    , objectives : "CMS.Models.Objective.stubs"
    , directive : "CMS.Models.Directive.stub"
    , audit_objects : "CMS.Models.AuditObject.stubs"
    , control_sections : "CMS.Models.ControlSection.stubs"
    , sections : "CMS.Models.get_stubs"
    , program_controls : "CMS.Models.ProgramControl.stubs"
    , programs : "CMS.Models.Program.stubs"
    , directive_controls : "CMS.Models.DirectiveControl.stubs"
    , object_controls : "CMS.Models.ObjectControl.stubs"
    , kind : "CMS.Models.Option.stub"
    , means : "CMS.Models.Option.stub"
    , verify_frequency : "CMS.Models.Option.stub"
    , principal_assessor : "CMS.Models.Person.stub"
    , secondary_assessor : "CMS.Models.Person.stub"
    , custom_attribute_values : "CMS.Models.CustomAttributeValue.stubs"
  }
  , links_to : {
    "Section" : "ControlSection"
    , "Regulation" : "DirectiveControl"
    , "Policy" : "DirectiveControl"
    , "Standard" : "DirectiveControl"
    , "Contract" : "DirectiveControl"
    , "Program" : "ProgramControl"
  }

  , defaults : {
      "selected" : false
    , "title" : ""
    , "slug" : ""
    , "description" : ""
    , "url" : ""
  }

  , tree_view_options : {
      show_view : GGRC.mustache_path + "/controls/tree.mustache"
    , footer_view : GGRC.mustache_path + "/controls/tree_footer.mustache"
<<<<<<< HEAD
    , attr_list : can.Model.Cacheable.attr_list.concat([
      {attr_title: 'URL', attr_name: 'url'},
      {attr_title: 'Reference URL', attr_name: 'reference_url'},
      {attr_title: 'Effective Date', attr_name: 'start_date'},
      {attr_title: 'Stop Date', attr_name: 'end_date'},
      {attr_title: 'Kind/Nature', attr_name: 'kind'},
      {attr_title: 'Fraud Related ', attr_name: 'fraud_related'},
      {attr_title: 'Significance', attr_name: 'significance'},
      {attr_title: 'Type/Means', attr_name: 'means'},
      {attr_title: 'Frequency', attr_name: 'frequency'},
      {attr_title: 'Assertions', attr_name: 'assertions'},
      {attr_title: 'Categories', attr_name: 'categories'},
      {attr_title: 'Principal Assessor', attr_name: 'principal_assessor'},
      {attr_title: 'Secondary Assessor', attr_name: 'secondary_assessor'}
    ])
=======
    , add_item_view : GGRC.mustache_path + "/controls/tree_add_item.mustache"
>>>>>>> a25ca042
    , draw_children : true
    , child_options : [{
        model : can.Model.Cacheable
      , mapping : "related_and_able_objects"
      , footer_view : GGRC.mustache_path + "/base_objects/tree_footer.mustache"
      , add_item_view : GGRC.mustache_path + "/base_objects/tree_add_item.mustache"
      , title_plural : "Business Objects"
      , draw_children : false
    }]
  }

  , init : function() {
    this.validateNonBlank("title");
    this._super.apply(this, arguments);
  }
}
, {
  init : function() {
    var that = this;
    this._super.apply(this, arguments);

    this.bind("change", function(ev, attr, how, newVal, oldVal) {
      // Emit the "orphaned" event when the directive attribute is removed
      if (attr === "directive" && how === "remove" && oldVal && newVal === undefined) {
        // It is necessary to temporarily add the attribute back for orphaned
        // processing to work properly.
        that.directive = oldVal;
        can.trigger(that.constructor, 'orphaned', that);
        delete that.directive;
      }
    });
  }

});

})(this, can.$);<|MERGE_RESOLUTION|>--- conflicted
+++ resolved
@@ -70,7 +70,6 @@
   , tree_view_options : {
       show_view : GGRC.mustache_path + "/controls/tree.mustache"
     , footer_view : GGRC.mustache_path + "/controls/tree_footer.mustache"
-<<<<<<< HEAD
     , attr_list : can.Model.Cacheable.attr_list.concat([
       {attr_title: 'URL', attr_name: 'url'},
       {attr_title: 'Reference URL', attr_name: 'reference_url'},
@@ -86,9 +85,7 @@
       {attr_title: 'Principal Assessor', attr_name: 'principal_assessor'},
       {attr_title: 'Secondary Assessor', attr_name: 'secondary_assessor'}
     ])
-=======
     , add_item_view : GGRC.mustache_path + "/controls/tree_add_item.mustache"
->>>>>>> a25ca042
     , draw_children : true
     , child_options : [{
         model : can.Model.Cacheable
