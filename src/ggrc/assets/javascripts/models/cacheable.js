/*!
    Copyright (C) 2013 Google Inc., authors, and contributors <see AUTHORS file>
    Licensed under http://www.apache.org/licenses/LICENSE-2.0 <see LICENSE file>
    Created By: brad@reciprocitylabs.com
    Maintained By: brad@reciprocitylabs.com
*/

//= require can.jquery-all

(function(can) {

var makeFindRelated = function(thistype, othertype) {
  return function(params) {
    if(!params[thistype + "_type"]) {
      params[thistype + "_type"] = this.shortName;
    }
    return CMS.Models.Relationship.findAll(params).then(function(relationships) {
      var dfds = [], things = new can.Model.List();
      can.each(relationships, function(rel,idx) {
        var dfd;
        if(rel[othertype].selfLink) {
          things.push(rel[othertype]);
        } else {
          dfd = rel[othertype].refresh().then(function(dest) {
            things.splice(idx, 1, dest);
          });
          dfds.push(dfd);
          things.push(dfd);
        }
      });
      return $.when.apply($, dfds).then(function(){ return things; });
    });
  };
};

function dateConverter(d, oldValue, fn, key) {
  var conversion = "YYYY-MM-DD\\THH:mm:ss\\Z";
  var ret;
  if(typeof d === "object" && d) {
    d = d.getTime();
  }
  if(typeof d === "number") {
    d /= 1000;
    conversion = "X";
  }
  if(typeof d === "string" && ~d.indexOf("/")) {
    conversion = "MM/DD/YYYY";
  }
  d = d || "";
  ret = moment(d.toString(), conversion);
  if (typeof d === "string" && ret
      //  Don't correct timezone for dates
      && !/^\d+-\d+-\d+$/.test(d) && !/^\d+\/\d+\/\d+$/.test(d)
      //  Don't correct timezone if `moment.js` has already done it
      && !/[-+]\d\d:?\d\d/.test(d)) {
    ret.subtract(new Date().getTimezoneOffset(), "minute");
  }

  if(oldValue && oldValue.getTime && ret.toDate().getTime() === oldValue.getTime()) {
    return oldValue;  // avoid changing to new Date object if the value is the same.
  }
  return ret ? ret.toDate() : undefined;
}

function makeDateUnpacker(keys) {
  return function(d, oldValue, fn, attr) {
    return can.reduce(keys, function(curr, key) {
      return curr || (d[key] && dateConverter(d[key], oldValue, fn, attr));
    }, null) || d;
  };
}

function makeDateSerializer(type, key) {
  var conversion = type === "date" ? "YYYY-MM-DD" : "YYYY-MM-DD\\THH:mm:ss\\Z";
  return function(d) {
    if(d == null) {
      return "";
    }
    if(typeof d !== "number") {
      d = d.getTime();
    }
    var retstr = moment((d / 1000).toString(), "X");
    if(type !== "date") {
      retstr = retstr.utc();
    }
    retstr = retstr.format(conversion);
    var retval;
    if(key) {
      retval = {};
      retval[key] = retstr;
    } else {
      retval = retstr;
    }
    return retval;
  };
}


can.Model("can.Model.Cacheable", {

  root_object : ""
  , root_collection : ""
  , model_singular : ""
  , model_plural : ""
  , table_singular : ""
  , table_plural : ""
  , title_singular : ""
  , title_plural : ""
  , findOne : "GET {href}"
  , makeFindAll: function(finder) {
      return function(params, success, error) {
        var deferred = $.Deferred()
          , sourceDeferred = finder.call(this, params)
          , self = this
          ;

        deferred.then(success, error);
        sourceDeferred.then(function(sourceData) {
          var obsList = new self.List([])
            , index = 0
            ;

          if(sourceData[self.root_collection + "_collection"]) {
            sourceData = sourceData[self.root_collection + "_collection"];
          }
          if(sourceData[self.root_collection]) {
            sourceData = sourceData[self.root_collection];
          }

          if (!sourceData.splice) {
            sourceData = [sourceData];
          }

          function modelizeMS(ms) {
            var item
              , start
              , instances = []
              ;
            start = Date.now();
            while(sourceData.length > index && (Date.now() - start) < ms) {
              can.Observe.startBatch();
              item = sourceData[index];
              index = index + 1;
              instances.push.apply(instances, self.models([item]));
              can.Observe.stopBatch();
            }
            can.Observe.startBatch();
            obsList.push.apply(obsList, instances);
            can.Observe.stopBatch();
          }

          // Trigger a setTimeout loop to modelize remaining objects
          (function() {
            modelizeMS(100);
            if (sourceData.length > index) {
              setTimeout(arguments.callee, 5);
            }
            else {
              deferred.resolve(obsList);
            }
          })();
        }, function() {
          deferred.reject.apply(deferred, arguments);
        });

        return deferred;
      };
    }

  , setup : function(construct, name, statics, prototypes) {
    var overrideFindAll = false;
    if(this.fullName === "can.Model.Cacheable") {
      this.findAll = function() {
        throw "No default findAll() exists for subclasses of Cacheable";
      };
      this.findPage = function() {
        throw "No default findPage() exists for subclasses of Cacheable";
      };
    }
    else if((!statics || !statics.findAll) && this.findAll === can.Model.Cacheable.findAll) {
      if(this.root_collection) {
        this.findAll = "GET /api/" + this.root_collection;
      } else {
        overrideFindAll = true;
      }
    }
    if(this.root_collection) {
      this.model_plural = statics.model_plural || this.root_collection.replace(/(?:^|_)([a-z])/g, function(s, l) { return l.toUpperCase(); } );
      this.title_plural = statics.title_plural || this.root_collection.replace(/(^|_)([a-z])/g, function(s, u, l) { return (u ? " " : "") + l.toUpperCase(); } );
      this.table_plural = statics.table_plural || this.root_collection;
    }
    if(this.root_object) {
      this.model_singular = statics.model_singular || this.root_object.replace(/(?:^|_)([a-z])/g, function(s, l) { return l.toUpperCase(); } );
      this.title_singular = statics.title_singular || this.root_object.replace(/(^|_)([a-z])/g, function(s, u, l) { return (u ? " " : "") + l.toUpperCase(); } );
      this.table_singular = statics.table_singular || this.root_object;
    }

    if (!can.isFunction(this.findAll)) {
      this.findPage = this.makeFindPage(this.findAll);
    }

    // Prevent event "bleeding" from other members of the Cacheable tree.
    // This fix causes breakages in places where we're expecting model class
    //  events not to be isolated (like in the LHN controller).
    //  I've submitted a fix to CanJS for this but it remains to be seen
    //  whether it gets in and when.  --BM 3/4/14
    //this.__bindEvents = {};

    var that = this;
    if(statics.mixins) {
      can.each(statics.mixins, function(mixin) {
        var _mixin = mixin;
        if(typeof _mixin === "string") {
          _mixin = can.getObject(_mixin, CMS.Models.Mixins);
        }
        if(_mixin) {
          _mixin.add_to(that);
        } else {
          throw "Error: Cannot find mixin " + mixin + " for class " + that.fullName;
        }
      });
      delete this.mixins;
    }

    var ret = this._super.apply(this, arguments);
    if(overrideFindAll)
      this.findAll = can.Model.Cacheable.findAll;

    //set up default attribute converters/serializers for all classes
    can.extend(this.attributes, {
      created_at : "datetime"
      , updated_at : "datetime"
    });

    return ret;
  }
  , init : function() {
    var id_key = this.id;
    this.bind("created", function(ev, new_obj) {
      var cache = can.getObject("cache", new_obj.constructor, true);
      if(new_obj[id_key]) {
        cache[new_obj[id_key]] = new_obj;
        if(cache[undefined] === new_obj)
          delete cache[undefined];
      }
    });
    this.bind("destroyed", function(ev, old_obj) {
      delete can.getObject("cache", old_obj.constructor, true)[old_obj[id_key]];
    });
    //can.getObject("cache", this, true);

    var _update = this.update;
    this.update = function(id, params) {
      var ret = _update
        .call(this, id, this.process_args(params))
        .then(
          $.proxy(this, "resolve_deferred_bindings")
          , function(status) {
            var dfd;
            if(status === 409) {
              //handle conflict.
            } else {
              dfd = new $.Deferred();
              return dfd.reject.apply(dfd, arguments);
            }
          }
        );
      delete ret.hasFailCallback;
      return ret;
    };

    var _create = this.create;
    this.create = function(params) {
      var ret = _create
        .call(this, this.process_args(params))
        .then($.proxy(this, "resolve_deferred_bindings"));
      delete ret.hasFailCallback;
      return ret;
    };


    var _refresh = this.makeFindOne({ type : "get", url : "{href}" });
    this.refresh = function(params) {
      var href = params.selfLink || params.href;

      if (href)
        return _refresh.call(this, {href : params.selfLink || params.href});
      else
        return (new can.Deferred()).reject();
    };

    var that = this;
    this.risk_tree_options = can.extend(true, {}, this.risk_tree_options); //for subclasses
    var risk_child_options = that.risk_tree_options.child_options[0];
    this.risk_tree_options.show_view = GGRC.mustache_path + "/base_objects/tree.mustache";
    if(risk_child_options) {
      risk_child_options.find_params.destination_type = that.shortName;
      risk_child_options.find_params.relationship_type_id = "risk_is_a_threat_to_" + this.root_object;
    }
    $(function() {
      if(risk_child_options)
        risk_child_options.model = CMS.Models.Risk;
      if(that.risk_tree_options.child_options && that.risk_tree_options.child_options.length > 1)
        that.risk_tree_options.child_options[1].model = that;
    });
  }

  , resolve_deferred_bindings : function(obj) {
    var _pjs, refresh_dfds = [], dfds = [];
    if(obj._pending_joins) {
      _pjs = obj._pending_joins.slice(0); //refresh of bindings later will muck up the pending joins on the object
      can.each(can.unique(can.map(_pjs, function(pj) { return pj.through; })), function(binding) {
        refresh_dfds.push(obj.get_binding(binding).refresh_stubs());
      });

      return $.when.apply($, refresh_dfds)
      .then(function() {
        can.each(obj._pending_joins, function(pj) {
          var inst
          , binding = obj.get_binding(pj.through)
          , model = CMS.Models[binding.loader.model_name] || GGRC.Models[binding.loader.model_name];
          if(pj.how === "add") {
            //Don't re-add -- if the object is already mapped (could be direct or through a proxy)
            // move on to the next one
            if(~can.inArray(pj.what, can.map(binding.list, function(bo) { return bo.instance; }))
               || (binding.loader.option_attr
                  && ~can.inArray(
                    pj.what
                    , can.map(
                      binding.list
                      , function(join_obj) { return join_obj.instance[binding.loader.option_attr]; }
                    )
                  )
            )) {
              return;
            }
            inst = pj.what instanceof model
              ? pj.what
              : new model({
                  context : obj.context
                });
            if(binding.loader.object_attr) {
              inst.attr(binding.loader.object_attr, obj.stub());
            }
            if(binding.loader.option_attr) {
              inst.attr(binding.loader.option_attr, pj.what.stub());
            }
            dfds.push(inst.save());
          } else if(pj.how === "remove") {
            can.map(binding.list, function(bound_obj) {
              if(bound_obj.instance === pj.what || bound_obj.instance[binding.loader.option_attr] === pj.what) {
                can.each(bound_obj.get_mappings(), function(mapping) {
                  dfds.push(mapping.refresh().then(function() { mapping.destroy(); }));
                });
              }
            });
          }
        });
        delete obj._pending_joins;
        return $.when.apply($, dfds).then(function() {
          return obj;
        });
      });
    } else {
      return obj;
    }
  }

  , findInCacheById : function(id) {
    return can.getObject("cache", this, true)[id];
  }

  , newInstance : function(args) {
    var cache = can.getObject("cache", this, true);
    if(args && args[this.id] && cache[args[this.id]]) {
      //cache[args.id].attr(args, false); //CanJS has bugs in recursive merging 
                                          // (merging -- adding properties from an object without removing existing ones 
                                          //  -- doesn't work in nested objects).  So we're just going to not merge properties.
      return cache[args[this.id]];
    } else {
      return this._super.apply(this, arguments);
    }
  }
  , process_args : function(args, names) {
    var pargs = {};
    var obj = pargs;
    // NB possible improvement for the next line:
    //if(this.root_object && (!(this.root_object in args) || typeof args[this.root_object] !== "object")) {
    if(this.root_object && !(this.root_object in args)) {
      obj = pargs[this.root_object] = {};
    }
    var src = args.serialize ? args.serialize() : args;
    var go_names = (!names || names.not) ? Object.keys(src) : names;
    for(var i = 0 ; i < (go_names.length || 0) ; i++) {
      obj[go_names[i]] = src[go_names[i]];
    }
    if(names && names.not) {
      var not_names = names.not;
      for(i = 0 ; i < (not_names.length || 0) ; i++) {
        delete obj[not_names[i]];
      }
    }
    return pargs;
  }
  , findRelated : makeFindRelated("source", "destination")
  , findRelatedSource : makeFindRelated("destination", "source")
  , models : function(params) {
    if(params[this.root_collection + "_collection"]) {
      params = params[this.root_collection + "_collection"];
    }
    if(params[this.root_collection]) {
      params = params[this.root_collection];
    }
    if (!params || params.length == 0)
      return new this.List();
    var ms = this._super(params);
    if(params instanceof can.Observe) {
      params.replace(ms);
      return params;
    } else {
      return ms;
    }
  }
  , object_from_resource : function(params) {
      var obj_name = this.root_object;
      if(!params) {
        return params;
      }
      if(typeof obj_name !== "undefined" && params[obj_name]) {
          for(var i in params[obj_name]) {
            if(params[obj_name].hasOwnProperty(i)) {
              params.attr
              ? params.attr(i, params[obj_name][i])
              : (params[i] = params[obj_name][i]);
            }
          }
          if(params.removeAttr) {
            params.removeAttr(obj_name);
          } else {
            delete params[obj_name];
          }
      }
      return params;
    }

  , stubs : function(params) {
      return new can.List(can.map(this.models(params), function(instance) {
        return instance.stub();
      }));
    }

  , stub : function(params) {
      return this.model(params).stub();
    }

  , model : function(params) {
    var m, that = this;
    params = this.object_from_resource(params);
    if (!params)
      return params;
    m = this.findInCacheById(params[this.id])
        || (params.provisional_id && can.getObject("provisional_cache", can.Model.Cacheable, true)[params.provisional_id]);
    if(m) {
      if(m.provisional_id && params.id) {
        delete can.Model.Cacheable.provisional_cache[m.provisional_id];
        m.removeAttr("provisional_id");
        m.constructor.cache[params.id] = m;
        m.attr("id", params.id);
      }
      m.attr(params);
    } else {
      m = this._super(params);
    }
    return m;
  }

  , convert : {
    "date" : dateConverter
    , "datetime" : dateConverter
    , "packaged_datetime" : makeDateUnpacker(["dateTime", "date"])
  }
  , serialize : {
    "datetime" : makeDateSerializer("datetime")
    , "date" : makeDateSerializer("date")
    , "packaged_datetime" : makeDateSerializer("datetime", "dateTime")
  }
  , tree_view_options : {}
  , list_view_options : {}
  , risk_tree_options : {
    single_object : true
    , child_options : [{
      model : null
      , show_view : GGRC.mustache_path + "/risks/tree.mustache"
      , draw_children : false
      , find_params : {
        source_type : "Risk"
      }
      , find_function : "findRelatedSource"
      , create_link : true
      , related_side : "destination"
      , parent_find_param : "destination_id"
    }, {
      model : null
      , start_expanded : false
      , draw_children : true
    }]
  }
  , getRootModelName: function() {
    return this.root_model || this.shortName;
  }

  , makeFindPage: function(findAllSpec) {
      /* Create a findPage function that will return a paging object that will
       * provide access to the model items provided in a single page as well
       * as paging capability to retrieve the named pages provided in the
       * resposne.
       *
       * findPage returns an object with two properties:
       * {this.options.model.root_collection}_collection and paging. The models
       * property will be an array of all model instances in the page retrieved
       * for the collection. The paging property will be an object that can be
       * used to retrieve other named pages from the collection.  The names of
       * pages include first, prev, next, last. Named page properties will
       * either be functions or the null value in the case where there is no
       * link available in the collection under that name.  Paging functions
       * have the same type of return value as the findPage function.
       *
       * This method assumes that findAllSpec is a string like
       * "GET /api/programs". If this assumption is invalid, this function
       * WILL NOT work correctly.
       */
      var parts, method, collection_url;
      if(typeof findAllSpec === "string") {
        parts = findAllSpec.split(" ");
        method = parts.length == 2 ? parts[0] : "GET";
        collection_url = parts.length == 2 ? parts[1] : parts[0];
      } else if(typeof findAllSpec === "object") {
        method = findAllSpec.type || "GET";
        collection_url = findAllSpec.url;
      } else {
        return; // TODO make a pager if findAllSpec is a function.
      }
      var base_params = {
        type: method
        , dataType: "json"
      };

      var findPageFunc = function(url, data){
        return can.ajax(can.extend({
          url: url
          , data: data
        }, base_params)).then(function(response_data) {
            var collection = response_data[that.root_collection+"_collection"];
            var ret  = {
              paging: make_paginator(collection.paging)
            };
            ret[that.root_collection+"_collection"] = that.models(collection[that.root_collection]);
            return ret;
          });
      };

      var that = this;
      var make_paginator = function(paging) {
        var get_page = function(page_name) {
          if (paging[page_name]) {
            return function() { return findPageFunc(paging[page_name]); };
          } else {
            return null;
          }
        };

        return {
            count: paging.count
          , total: paging.total
          , first: get_page("first")
          , prev: get_page("prev")
          , next: get_page("next")
          , last: get_page("last")
          , has_next: function() { return this.next != null; }
          , has_prev: function() { return this.prev != null; }
        };
      };

      return function(params) {
        params = params || {};
        if (!params.__page) {
          params.__page = 1;
        }
        if (!params.__page_size) {
          params.__page_size = 100;
        }
        return findPageFunc(collection_url, params);
      };
    }

  , get_mapper: function(name) {
      mappers = GGRC.Mappings[this.shortName];
      mapper = mappers[name];
      return mapper;
    }

}, {
  init : function() {
    var cache = can.getObject("cache", this.constructor, true)
    , id_key = this.constructor.id;
    if (this[id_key])
      cache[this[id_key]] = this;
    this.attr("class", this.constructor);
    this.notifier = new PersistentNotifier({ name : this.constructor.model_singular });
  }
  , computed_errors : can.compute(function() { return this.errors(); })

  , get_list_counter: function(name) {
      var binding = this.get_binding(name);
      return binding.refresh_count();
    }

  , get_list_loader: function(name) {
      var binding = this.get_binding(name);
      return binding.refresh_list();
    }

  , get_mapping: function(name) {
      var binding = this.get_binding(name);
      binding.refresh_list();
      return binding.list;
    }

  // This retrieves the potential orphan stats for a given instance
  // Example: "This may also delete 3 Sections, 2 Controls, and 4 object mappings."
  , get_orphaned_count : function(){
    
    if (!this.get_binding('orphaned_objects')) {
      return new $.Deferred().reject();
    }
    return this.get_list_loader('orphaned_objects').then(function(list) {
      var objects = [], mappings = []
        , counts = {}
        , result = []
        , parts = 0;

      function is_join(mapping) {
        if (mapping.mappings.length > 0) {
          for (var i = 0, child; child = mapping.mappings[i]; i++) {
            if (child = is_join(child)) {
              return child;
            }
          }
        }
        return mapping.instance && mapping.instance instanceof can.Model.Join && mapping.instance;
      }
      can.each(list, function(mapping) {
        var inst;
        if (inst = is_join(mapping))
          mappings.push(inst);
        else
          objects.push(mapping.instance);
      });

      // Generate the summary
      if(objects.length || mappings.length){
        result.push('This may also delete');
      }
      if (objects.length) {
        can.each(objects, function(instance) {
          var title = instance.constructor.title_singular;
          counts[title] = counts[title] || {
              model: instance.constructor
            , count: 0
            };
          counts[title].count++;
        });
        can.each(counts, function(count, i) {
          parts++;
          result.push(count.count + ' ' + (count.count === 1 ? count.model.title_singular : count.model.title_plural) + ',')
        });
      }
      if (mappings.length) {
        parts++;
        result.push(mappings.length + ' object mapping' + (mappings.length !== 1 ? 's' : ''));
      }

      // Clean up commas, add an "and" if appropriate
      parts >= 1 && parts <= 2 && (result[result.length - 1] = result[result.length - 1].replace(',',''));
      parts === 2 && (result[result.length - 2] = result[result.length - 2].replace(',',''));
      parts >= 2 && result.splice(result.length - 1, 0, 'and');
      return result.join(' ') + (objects.length || mappings.length ? '.' : '');
    });
  }

  , _get_binding_attr: function(mapper) {
      if (typeof(mapper) === "string")
        return "_" + mapper + "_binding";
    }

  , get_binding: function(mapper) {
      var mappings
        , mapping
        , binding
        , binding_attr = this._get_binding_attr(mapper)
        ;

      if (binding_attr) {
        binding = this[binding_attr];
      }

      if (!binding) {
        if (typeof(mapper) === "string") {
          // Lookup and attach named mapper
          mapping = this.constructor.get_mapper(mapper);
          if (!mapping)
            console.debug("No such mapper:  " + this.constructor.shortName + "." + mapper);
          else
            binding = mapping.attach(this);
        } else if (mapper instanceof GGRC.ListLoaders.BaseListLoader) {
          // Loader directly provided, so just attach
          binding = mapper.attach(this);
        } else {
          console.debug("Invalid mapper specified:", mapper);
        }
        if (binding && binding_attr) {
          this[binding_attr] = binding;
          binding.name = this.constructor.shortName + "." + mapper;
        }
      }
      return binding;
    }

  , addElementToChildList : function(attrName, new_element) {
    this[attrName].push(new_element);
    this._triggerChange(attrName, "set", this[attrName], this[attrName].slice(0, this[attrName].length - 1));
  }
  , removeElementFromChildList : function(attrName, old_element, all_instances) {
    for(var i = this[attrName].length - 1 ; i >= 0; i--) {
      if(this[attrName][i]===old_element) {
        this[attrName].splice(i, 1);
        if(!all_instances) break;
      }
    }
    this._triggerChange(attrName, "set", this[attrName], this[attrName].slice(0, this[attrName].length - 1));
  }
  , refresh : function(params) {
    var href = this.selfLink || this.href
    , that = this;

    if (!href)
      return (new can.Deferred()).reject();
    if(!this._pending_refresh) {
      this._pending_refresh = {
        dfd : new $.Deferred()
        , fn : $.debounce(1000, function() {
          var dfd = that._pending_refresh.dfd;
          delete that._pending_refresh;
          $.ajax({
            url : href
            , params : params
            , type : "get"
            , dataType : "json"
          })
          .then($.proxy(that.constructor, "model"))
          .done(function(d) {
            d.updated();
            dfd.resolve(d);
          })
          .fail(function() {
            dfd.reject.apply(dfd, arguments);
          });
        })
      };
    }
    this._pending_refresh.fn();
    return this._pending_refresh.dfd;
  }
  , serialize : function() {
    var that = this, serial = {};
    if(arguments.length) {
      return this._super.apply(this, arguments);
    }
    this.each(function(val, name) {
      var fun_name;
      if(that.constructor.attributes && that.constructor.attributes[name]) {
        fun_name = that.constructor.attributes[name];
        fun_name = fun_name.substr(fun_name.lastIndexOf(".") + 1);
        if (fun_name === "stubs" || fun_name === "get_stubs"
            ||fun_name === "models" || fun_name === "get_instances") {
          // val can be null in some cases
          val && (serial[name] = val.stubs().serialize());
        } else if (fun_name === "stub" || fun_name === "get_stub"
                   || fun_name === "model" || fun_name === "get_instance") {
          serial[name] = (val ? val.stub().serialize() : null);
        } else {
          serial[name] = that._super(name);
        }
      } else if(val && typeof val.save === "function") {
        serial[name] = val.stub().serialize();
      } else if(typeof val === "object" && val != null && val.length != null) {
        serial[name] = can.map(val, function(v) {
          return (v && typeof v.save === "function") ? v.stub().serialize() : (v.serialize ? v.serialize() : v);
        });
      } else if(typeof val !== 'function') {
        serial[name] = that[name] && that[name].serialize ? that[name].serialize() : that._super(name);
      }
    });
    return serial;
  }
  , display_name : function() {
    return this.title || this.name;
  }
  , autocomplete_label : function() {
    return this.title;
  }

  /**
   Set up a deferred join object deletion when this object is updated.
  */
  , mark_for_deletion : function(join_attr, obj) {
    obj = obj.reify ? obj.reify() : obj;
    if(!this._pending_joins) {
      this._pending_joins = [];
    }
    for(var i = this._pending_joins.length; i--;) {
      if(this._pending_joins[i].what === obj) {
        this._pending_joins.splice(i, 1);
      }
    }
    this._pending_joins.push({how : "remove", what : obj, through : join_attr });
  }
  /**
   Set up a deferred join object creation when this object is updated.
  */
  , mark_for_addition : function(join_attr, obj) {
    obj = obj.reify ? obj.reify() : obj;
    if(!this._pending_joins) {
      this._pending_joins = [];
    }
    for(var i = this._pending_joins.length; i--;) {
      if(this._pending_joins[i].what === obj) {
        this._pending_joins.splice(i, 1);
      }
    }
    this._pending_joins.push({how : "add", what : obj, through : join_attr });
  }

  , delay_resolving_save_until : function(dfd) {
    return this.notifier.queue(dfd);
  }

  , save : function() {
<<<<<<< HEAD
    var that = this
    , isNew = this.isNew();
    
    this.before_save && this.before_save();
    if(isNew) {
=======
    var xhr
    , that = this
    , dfd = new $.Deferred();

    if(this.isNew()) {
>>>>>>> b11b2a20
      this.attr("provisional_id", "provisional_" + Math.floor(Math.random() * 10000000));
      can.getObject("provisional_cache", can.Model.Cacheable, true)[this.provisional_id] = this;
      this.before_create && this.before_create();
    } else {
      this.before_update && this.before_update();
    }
<<<<<<< HEAD
    return this._super.apply(this, arguments).then(function(result) {
      if(isNew) {
        this.after_create && this.after_create();
      } else {
        this.after_update && this.after_update();
      }
      this.after_save && this.after_save();
      return result;
    });
=======

    xhr = this._super.apply(this, arguments);

    xhr.always(function() {
      that.notifier.on_empty(function() {
        dfd.resolve();
      });
    });

    GGRC.delay_leaving_page_until(xhr);
    GGRC.delay_leaving_page_until(dfd);

    return $.when(xhr, dfd).then(function(xhr_result) { return xhr_result; });
>>>>>>> b11b2a20
  }
});

_old_attr = can.Observe.prototype.attr;
can.Observe.prototype.attr = function(key, val) {
  if(key instanceof can.Observe) {
    if(arguments[0] === this)
      return this;
    else
      return _old_attr.apply(this, [key.serialize()]);
  } else {
    return _old_attr.apply(this, arguments);
  }
}
can.Observe.prototype.stub = function() {
  var type;

  if (this.constructor.shortName)
    type = this.constructor.shortName;
  else
    type = this.type;

  if (!this.id)
    return null;

  var obj = {
    id : this.id,
    href : this.selfLink || this.href,
    type : type
  };
  if(this.constructor.id && this.constructor.id !== "id") {
    obj[this.constructor.id] = this[this.constructor.id];
  }

  return new can.Observe(obj);
};

can.Observe.List.prototype.stubs = function() {
  return new can.Observe.List(can.map(this, function(obj) {
    return obj.stub();
  }));
}

can.Observe.prototype.reify = function() {
  var type = this.constructor.shortName || this.type;
  var model;
  if (this.selfLink) {
    return this;
  } else if (model = (CMS.Models[type] || GGRC.Models[type])) {
    if (model.cache
        && model.cache[this[model.id]]) {
        //&& CMS.Models[this.type].cache[this.id].selfLink) {
      return model.cache[this[model.id]];
    } else {
      return null;
    }
  } else {
    console.debug("`reify()` called on non-stub, non-instance object", this);
  }
};

can.Observe.List.prototype.reify = function() {
  return new can.Observe.List(can.map(this, function(obj) {
    return obj.reify();
  }));
}

})(window.can);<|MERGE_RESOLUTION|>--- conflicted
+++ resolved
@@ -846,27 +846,22 @@
   }
 
   , save : function() {
-<<<<<<< HEAD
     var that = this
-    , isNew = this.isNew();
-    
+      , isNew = this.isNew()
+      , xhr
+      , dfd = new $.Deferred()
+      ;
+
     this.before_save && this.before_save();
     if(isNew) {
-=======
-    var xhr
-    , that = this
-    , dfd = new $.Deferred();
-
-    if(this.isNew()) {
->>>>>>> b11b2a20
       this.attr("provisional_id", "provisional_" + Math.floor(Math.random() * 10000000));
       can.getObject("provisional_cache", can.Model.Cacheable, true)[this.provisional_id] = this;
       this.before_create && this.before_create();
     } else {
       this.before_update && this.before_update();
     }
-<<<<<<< HEAD
-    return this._super.apply(this, arguments).then(function(result) {
+
+    xhr = this._super.apply(this, arguments).then(function(result) {
       if(isNew) {
         this.after_create && this.after_create();
       } else {
@@ -875,9 +870,6 @@
       this.after_save && this.after_save();
       return result;
     });
-=======
-
-    xhr = this._super.apply(this, arguments);
 
     xhr.always(function() {
       that.notifier.on_empty(function() {
@@ -889,7 +881,6 @@
     GGRC.delay_leaving_page_until(dfd);
 
     return $.when(xhr, dfd).then(function(xhr_result) { return xhr_result; });
->>>>>>> b11b2a20
   }
 });
 
