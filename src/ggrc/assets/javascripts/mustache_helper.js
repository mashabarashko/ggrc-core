--- conflicted
+++ resolved
@@ -1597,53 +1597,25 @@
       options.context.attr("__infer_roles", state);
     }
 
-<<<<<<< HEAD
     if (!state.attr('status')) {
       if (person) {
         init_state();
-=======
+
       // Check for contact
       if (instance.contact && instance.contact.id === person.id) {
         state.attr('roles').push('Audit Lead');
       }
->>>>>>> 2996eb70
-
-        // Check for contact
-        if (instance.contact && instance.contact.id === person.id) {
-          state.attr('roles').push('Contact');
-        }
-
-<<<<<<< HEAD
+
         // Check for Audit roles
         if (instance instanceof CMS.Models.Audit) {
           var requests = instance.requests || new can.Observe.List()
             , refresh_queue = new RefreshQueue()
             ;
 
-          refresh_queue.enqueue(requests.reify());
-          refresh_queue.trigger().then(function (requests) {
-            can.each(requests, function (request) {
-              var responses = request.responses || new can.Observe.List()
-                , refresh_queue = new RefreshQueue()
-                ;
-
-              refresh_queue.enqueue(responses.reify());
-              refresh_queue.trigger().then(function (responses) {
-                can.each(responses, function (response) {
-                  if (response.contact && response.contact.id === person.id
-                    && !~can.inArray('Response Contact', state.attr('roles'))) {
-                    state.attr('roles').push('Response Contact');
-                  }
-                });
-              });
-
-              if (request.assignee && request.assignee.id === person.id
-=======
         refresh_queue.enqueue(requests.reify());
         refresh_queue.trigger().then(function (requests) {
           can.each(requests, function (request) {
-            if (request.assignee && request.assignee.id === person.id
->>>>>>> 2996eb70
+              if (request.assignee && request.assignee.id === person.id
                 && !~can.inArray('Request Assignee', state.attr('roles'))) {
                 state.attr('roles').push('Request Assignee');
               }
