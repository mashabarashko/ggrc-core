/*!
    Copyright (C) 2013 Google Inc., authors, and contributors <see AUTHORS file>
    Licensed under http://www.apache.org/licenses/LICENSE-2.0 <see LICENSE file>
    Created By: brad@reciprocitylabs.com
    Maintained By: brad@reciprocitylabs.com
*/

(function(namespace, $, can) {

//chrome likes to cache AJAX requests for Mustaches.
var mustache_urls = {};
$.ajaxPrefilter(function( options, originalOptions, jqXHR ) {
  if ( /\.mustache$/.test(options.url) ) {
    if(mustache_urls[options.url]) {
      options.url = mustache_urls[options.url];
    } else {
      mustache_urls[options.url] = options.url += "?r=" + Math.random();
    }
  }
});

function get_template_path(url) {
  var match;
  match = url.match(/\/static\/mustache\/(.*)\.mustache/);
  return match && match[1];
}

// Check if the template is available in "GGRC.Templates", and if so,
//   short-circuit the request.
$.ajaxTransport("text", function(options, _originalOptions, _jqXHR) {
  var template_path = get_template_path(options.url),
      template = template_path && GGRC.Templates[template_path];

  if (template) {
    return {
      send: function(headers, completeCallback) {
        function done() {
          if (template)
            completeCallback(200, "success", { text: template });
        }
        if (options.async)
          setTimeout(done, 0);
        else
          done();
      },

      abort: function() {
        template = null;
      }
    }
  }
});

  Mustache.registerHelper("join", function() {
    var prop, context = this, ret, options = arguments[arguments.length - 1];

    switch(arguments.length) {
      case 1:
        break;
      case 2:
        typeof arguments[0] === 'string' ? prop = arguments[0] : context = arguments[0];
        break;
      default:
        prop = arguments[0];
        context = arguments[1];
    }
    if(!context) {
      ret =  "";
    } else if(context.length) {
      ret = $(context).map(function() { return prop ? (can.getObject(prop, this) || "").toString() : this.toString(); }).get().join(", ");
    } else {
      ret = prop ? (can.getObject(prop, context) || "").toString() : context.toString();
    }
    return ret;
  });

  var quickHash = function(str, seed) {
    var bitval = seed || 1;
    str = str || "";
    for(var i = 0; i < str.length; i++)
    {
      bitval *= str.charCodeAt(i);
      bitval = Math.pow(bitval, 7);
      bitval %= Math.pow(7, 37);
    }
    return bitval;
  }


  var getParentNode = function (el, defaultParentNode) {
    return defaultParentNode && el.parentNode.nodeType === 11 ? defaultParentNode : el.parentNode;
  }


    function isExtendedFalsy(obj) {
      return !obj 
        || (typeof obj === "object" && can.isEmptyObject(obj))
        || (obj.length != null && obj.length == 0) 
        || (obj.serialize && can.isEmptyObject(obj.serialize()));
    }

    function preprocessClassString(str) {
      var ret = []
      , src = str.split(" ");

      for(var i = 0; i < src.length; i++) {
        var expr = src[i].trim();
        if(expr.charAt(0) === "=") {
          ret.push({ attr : src[i].trim().substr(1) });
        } else if(expr.indexOf(":") > -1) {
          var spl = expr.split(":");
          var arr = [];
          for(var j = 0; j < spl.length - 1; j ++) {
            var inverse = spl[j].trim()[0] === "!"
            , attr_name = spl[j].trim().substr(inverse ? 1 : 0)
            
            arr.push({attr : attr_name, inverse : inverse});
          }
          arr.value = spl[spl.length - 1];
          ret.push(arr);
        } else {
          ret.push(expr);
        }
      }
      return ret;
    }

    function buildClassString(arr, context) {
      var ret = [];
      for(var i = 0; i < arr.length; i++) {
        if(typeof arr[i] === "string") {
          ret.push(arr[i]);
        } else if(typeof arr[i] === "object" && arr[i].attr) {
          ret.push(can.getObject(arr[i].attr, context));
        } else if(can.isArray(arr[i]) && arr[i].value) {
          var p = true;
          for(var j = 0; j < arr[i].length; j ++) {
            var attr = can.getObject(arr[i][j].attr, context);
            if(arr[i][j].inverse ? !isExtendedFalsy(attr) : isExtendedFalsy(attr)) {
              p = false;
              break;
            }
          }
          if(p) {
            ret.push(arr[i].value);
          }
        } else {
          throw "Unsupported class building expression: " + JSON.stringify(arr[i]);
        }
      }

      return ret.join(" ");
    }

  /**
  * helper withclass
  * puts a class string on the element, includes live binding:
  * usage:
  * {{#withclass 'class strings'}}<element>...</element>{{/withclass}}
  * {{{withclass 'class strings'}}} to apply to the parent element a la XSLT <xsl:attribute>. Note the triple braces!
  * Tokens usable in class strings:
  *  =attribute : add the value of the attribute as a class
  *  attribute:value : if attribute is truthy, add value to the classes
  *  !attribute:value : if attribute is falsy, add value
  *  attr1:!attr2:value : if attr1 is truthy and attr2 is falsy, add value
  *  plainstring : use this class literally
    *  
  */
  Mustache.registerHelper("withclass", function() {
    var options = arguments[arguments.length - 1]
    , exprs = preprocessClassString(arguments[0])
    , that = this.___st4ck ? this[this.length-1] : this
    , hash = quickHash(arguments[0], quickHash(that._cid)).toString(36)
    //, content = options.fn(this).trim()
    //, index = content.indexOf("<") + 1

    // while(content[index] != " ") {
    //   index++;
    // }
    function classbinding(el, ev, newVal, oldVal) {
      $(el).attr("class", buildClassString(exprs, this));
    }


    function hookupfunc(el, parent, view_id) {
      var content = options.fn(that);

      if(content) {
        var frag = can.view.frag(content, parent);
        var $newel = $(frag.querySelector("*"));
        el.parentNode ? el.parentNode.replaceChild($newel[0], el) : $(parent).append($newel);
        el = $newel[0];
      } else {
        //we are inside the element we want to add attrs to.
        var p = el.parentNode
        p.removeChild(el)
        el = p;
      }
      for(var i = 0; i < exprs.length; i ++) {
        var expr = exprs[i];
        if(typeof expr === "object" && expr.attr && that.bind) {
          that.bind(expr.attr + "." + hash, $.proxy(classbinding, that, el));
        } else if(can.isArray(expr) && expr.value && that.bind) {
          can.each(expr, function(attr_expr) {
            var attr_token = attr_expr.attr;
            that.bind(attr_token + "." + hash, $.proxy(classbinding, that, el));
          });
        }
      }
      classbinding.call(that, el);
      
    }
    return "<div" 
    + can.view.hook(hookupfunc)
    + " data-replace='true'/>";
  });

  /**
    Add a live bound attribute to an element, avoiding buggy CanJS attribute interpolations.
    Usage:
    {{#withattr attrname attrvalue attrname attrvalue...}}<element/>{{/withattr}} to apply to the child element
    {{{withattr attrname attrvalue attrname attrvalue...}}} to apply to the parent element a la XSLT <xsl:attribute>. Note the triple braces!
    attrvalue can take mustache tokens, but they should be backslash escaped.
  */
  Mustache.registerHelper("withattr", function() {
    var args = can.makeArray(arguments).slice(0, arguments.length - 1)
    , options = arguments[arguments.length - 1]
    , attribs = []
    , that = this.___st4ck ? this[this.length-1] : this
    , data = can.extend({}, that)
    , hash = quickHash(args.join("-"), quickHash(that._cid)).toString(36)
    , attr_count = 0;

    var hook = can.view.hook(function(el, parent, view_id) {
      var content = options.fn(that);

      if(content) {
        var frag = can.view.frag(content, parent);
        var $newel = $(frag.querySelector("*"));
        var newel = $newel[0];

        el.parentNode ? el.parentNode.replaceChild(newel, el) : $(parent).append($newel);
        el = newel;
      } else {
        //we are inside the element we want to add attrs to.
        var p = el.parentNode;
        p.removeChild(el);
        el = p;
      }

      function sub_all(el, ev, newVal, oldVal) {
        var $el = $(el);
        can.each(attribs, function(attrib) {
          $el.attr(attrib.name, $("<div>").html(can.view.render(attrib.value, data)).html());
        });
      }

      for(var i = 0; i < args.length - 1; i += 2) {
        var attr_name = args[i];
        var attr_tmpl = args[i + 1];
        //set up bindings where appropriate
        attr_tmpl = attr_tmpl.replace(/\{[^\}]*\}/g, function(match, offset, string) {
          var token = match.substring(1, match.length - 1);
          if(typeof data[token] === "function") {
            data[token].bind && data[token].bind("change." + hash, $.proxy(sub_all, that, el));
            data[token] = data[token].call(that);
          }

          that.bind && that.bind(token + "." + hash, $.proxy(sub_all, that, el));

          return "{" + match + "}";
        });
        can.view.mustache("withattr_" + hash + "_" + (++attr_count), attr_tmpl);
        attribs.push({name : attr_name, value : "withattr_" + hash + "_" + attr_count });
      }

      sub_all(el);

    });

    return "<div"
    + hook
    + " data-replace='true'/>";
  });


  var controlslugs = function() {
    var slugs = [];
    slugs.push((this.title && this.title.length > 15 )? this.title.substr(0, 15) + "..." : this.title);
    can.each(this.implementing_controls, function(val) {
      slugs.push.apply(slugs, controlslugs.call(this));
    });
    return slugs;
  };

  var countcontrols = function() {
    var slugs = [];
    can.each(this.linked_controls, function() {
      slugs.push.apply(slugs, controlslugs.apply(this));
    });
    return slugs.length;
  };

  Mustache.registerHelper("controlscount", countcontrols);

  Mustache.registerHelper("controlslugs", function() {
    var slugs = [];
    can.each(this.linked_controls, function() {
      slugs.push.apply(slugs, controlslugs.apply(this)); 
    });
    return slugs.join(arguments.length > 1 ? arguments[0] : " ");
  });

$.each({
	"rcontrols" : "RegControl"
	, "ccontrols" : "Control"
}, function(key, val) {
  Mustache.registerHelper(key, function(obj, options) {
    var implementing_control_ids = []
    , ctls_list = obj.linked_controls;

    can.each(ctls_list, function(ctl) {
      var ctl_model = namespace.CMS.Models[val].findInCacheById(ctl.id);
      if(ctl_model && ctl_model.implementing_controls && ctl_model.implementing_controls.length) {
        implementing_control_ids = implementing_control_ids.concat(
          can.map(ctl_model.implementing_controls, function(ictl) { return ictl.id })
        );
      }
    });

    return can.map(
      $(ctls_list).filter( 
        function() {
          return $.inArray(this.id, implementing_control_ids) < 0;
        })
      , function(ctl) { return options.fn({ foo_controls : namespace.CMS.Models[val].findInCacheById(ctl.id) }); }
    )
    .join("\n");
  });
});

Mustache.registerHelper("if_equals", function(val1, val2, options) {
  var that = this, _val1, _val2;
  function exec() {
    if(_val1 == _val2) return options.fn(options.contexts);
    else return options.inverse(options.contexts);
  }
    if(typeof val1 === "function") { 
      if(val1.isComputed) {
        val1.bind("change", function(ev, newVal, oldVal) {
          _val1 = newVal;
          return exec();
        });
      }
      _val1 = val1.call(this);
    } else {
      _val1 = val1;
    }
    if(typeof val2 === "function") { 
      if(val2.isComputed) {
        val2.bind("change", function(ev, newVal, oldVal) {
          _val2 = newVal;
          exec();
        });
      }
      _val2 = val2.call(this);
    } else {
      _val2 = val2;
    }

  return exec();
});

Mustache.registerHelper("if_match", function(val1, val2, options) {
  var that = this
  , _val1 = resolve_computed(val1)
  , _val2 = resolve_computed(val2);
  function exec() {
    var re = new RegExp(_val2);
    if(re.test(_val1)) return options.fn(options.contexts);
    else return options.inverse(options.contexts);
  }
  return exec();
});

Mustache.registerHelper("in_array", function(needle, haystack, options) {
  needle = resolve_computed(needle);
  haystack = resolve_computed(haystack);

  return options[~can.inArray(needle, haystack) ? "fn" : "inverse"](options.contexts);
});

Mustache.registerHelper("if_null", function(val1, options) {
  var that = this, _val1;
  function exec() {
    if(_val1 == null) return options.fn(that);
    else return options.inverse(that);
  }
    if(typeof val1 === "function") { 
      if(val1.isComputed) {
        val1.bind("change", function(ev, newVal, oldVal) {
          _val1 = newVal;
          return exec();
        });
      }
      _val1 = val1.call(this);
    } else {
      _val1 = val1;
    }
  return exec();
});

can.each(["firstexist", "firstnonempty"], function(fname) {
  Mustache.registerHelper(fname, function() {
    var args = can.makeArray(arguments).slice(0, arguments.length - 1);
    for(var i = 0; i < args.length; i++) {
      var v = args[i];
      v = resolve_computed(v);
      if(v != null && (fname === "firstexist" || !!(v.toString().trim().replace(/&nbsp;|\s|<br *\/?>/g, "")))) return v.toString();
    }
    return "";
  });
});

Mustache.registerHelper("pack", function() {
  var options = arguments[arguments.length - 1];
  var objects = can.makeArray(arguments).slice(0, arguments.length - 1);
  var pack = {};
  can.each(objects, function(obj, i) {
      if(typeof obj === "function") {
          objects[i] = obj = obj();
      }
    // if(obj instanceof can.Observe) {
    //   obj.bind("change", function(ev, attr, how, newVal, oldVal) {
    //     var tokens, idx, subobj;
    //     switch(how) {
    //     case "remove":
    //     case "add":
    //     tokens = attr.split(".");
    //     idx = tokens.pop();
    //     subobj = can.getObject(tokens.join("."), pack);
    //     subobj && (subobj instanceof can.Observe.List 
    //       ? subobj.splice.apply(subobj, how === "remove" ? [+idx, 1] : [+idx, 0, newVal])
    //       : pack.attr(attr, newVal));
    //     break;
    //     default:          
    //     pack.attr(attr, newVal);
    //     }
    //   });
    // }
    if(obj._data) {
      obj = obj._data;
    }
    for(var k in obj) {
      if(obj.hasOwnProperty(k)) {
        pack[k] = obj[k];
      }
    }
  });
  if(options.hash) {
    for(var k in options.hash) {
      if(options.hash.hasOwnProperty(k)) {
        pack[k] = options.hash[k];
      }
    }
  }
  //pack.attr("packed", pack.serialize()); //account for Can 1.1.3 not constructing context stack properly
  pack = new can.Observe(pack);
  var retval = options.fn(pack);
  return retval;
});


Mustache.registerHelper("is_beta", function(){
  var options = arguments[arguments.length - 1];
  if($(document.body).hasClass('BETA')) return options.fn(this);
  else return options.inverse(this);
});

Mustache.registerHelper("if_page_type", function(page_type, options) {
  var options = arguments[arguments.length - 1];
  if (window.location.pathname.split('/')[1] == page_type)
    return options.fn(this);
  else
    return options.inverse(this);
});

// Render a named template with the specified context, serialized and
// augmented by 'options.hash'
Mustache.registerHelper("render", function(template, context, options) {
  if(!options) {
    options = context;
    context = this;
  }

  if(typeof context === "function") {
    context = context();
  }

  if(typeof template === "function") {
    template = template();
  }

  context = $.extend({}, context.serialize ? context.serialize() : context);

  if (options.hash) {
    for(var k in options.hash) {
      if(options.hash.hasOwnProperty(k)) {
        context[k] = options.hash[k];
        if (typeof context[k] == "function")
          context[k] = context[k]();
      }
    }
  }

  var ret = can.view.render(template, context instanceof can.view.Scope ? context : new can.view.Scope(context));
  can.view.hookup(ret);
  return ret;
});

// Like 'render', but doesn't serialize the 'context' object, and doesn't
// apply options.hash
Mustache.registerHelper("renderLive", function(template, context, options) {
  if(!options) {
    options = context;
    context = this;
  } else {
    options.contexts = options.contexts.add(context);
  }

  if(typeof context === "function") {
    context = context();
  }

  if(typeof template === "function") {
    template = template();
  }
  options.hash && (options.contexts = options.contexts.add(options.hash));

  return can.view.render(template, options.contexts);
});

Mustache.registerHelper("render_hooks", function(hook, options) {

  return can.map(can.getObject(hook, GGRC.hooks) || [], function(hook_tmpl) {
    return can.Mustache.getHelper("renderLive", options.context).fn(hook_tmpl, options.contexts, options);
  }).join("\n");
});

function defer_render(tag_prefix, funcs, deferred) {
  var hook
    , tag_name = tag_prefix.split(" ")[0]
    ;

  tag_name = tag_name || "span";

  if(typeof funcs === "function") {
    funcs = { done : funcs };
  }

  function hookup(element, parent, view_id) {
    var $element = $(element)
    , f = function() {
      var g = deferred && deferred.state() === "rejected" ? funcs.fail : funcs.done
        , args = arguments
        , term = element.nextSibling
        , compute = can.compute(function() { return g.apply(this, args); }, this)
        ;

      if(element.parentNode) {
        can.view.live.html(element, compute, parent);
//        can.view.live.list(element, new can.Observe.List([arguments[0]]), g, this, element.parentNode);
      } else {
        $element.after(compute());
        if ($element.next().get(0)) {
          can.view.nodeLists.update($element.get(), $element.nextAll().get());
          $element.remove();
        }
      }
    };
    if (deferred) {
      deferred.done(f);
      if (funcs.fail) {
        deferred.fail(f);
      }
    }
    else
      setTimeout(f, 13);

    if(funcs.progress) {
      // You would think that we could just do $element.append(funcs.progress()) here
      //  but for some reason we have to hookup our own fragment.
      $element.append(can.view.hookup($("<div>").html(funcs.progress())).html());
    }
  }

  hook = can.view.hook(hookup);
  return ["<", tag_prefix, " ", hook, ">", "</", tag_name, ">"].join("");
}

Mustache.registerHelper("defer", function(prop, deferred, options) {
  var context = this;
  var tag_name;
  if (!options) {
    options = prop;
    prop = "result";
  }

  tag_name = (options.hash || {}).tag_name || "span";

  deferred = resolve_computed(deferred);
  typeof deferred === "function" && (deferred = deferred());

  return defer_render(tag_name, function(items) {
    var ctx = {};
    ctx[prop] = items;
    return options.fn(options.contexts.add(ctx));
  }, deferred);
});

Mustache.registerHelper("pbc_is_read_only", function() {
  var options = arguments[arguments.length - 1];
  if (window.location.pathname.split('/')[1] == 'pbc_lists')
    return options.inverse(this);
  else
    return options.fn(this);
});

Mustache.registerHelper("with_line_breaks", function(content) { 
  var value = typeof content === "function" ? content() : content;
  if (value && value.search(/<\w+[^>]*>/) < 0)
    return value.replace(/\n/g, "<br />");
  else
    return value;
});

Mustache.registerHelper("show_expander", function() {
  var options = arguments[arguments.length - 1]
  , args = can.makeArray(arguments).slice(0, arguments.length - 1)
  , disjunctions = [[]]
  , not = false;
  for(var i = 0; i < args.length; i++) {
    if(args[i] === "||") {
      disjunctions.push([]);
    } else if (args[i] === "!") {
      not = true;
    } else {
      disjunctions[disjunctions.length - 1].push(not ? { not : args[i] } : args[i]);
      not = false;
    }
  }

  return can.reduce(disjunctions, function(a, b) {
    return a || can.reduce(b, function(c, d) {
      if(!c)
        return false;

      var not = !!d.not;
      d = d.not ? d.not : d;

      typeof d === "function" && (d = d());

      var pred = (d && (d.length == null || d.length > 0));
      if(not) pred = !pred;
      return pred;
    }, true);
  }, false) ? options.fn(this) : options.inverse(this);
});

Mustache.registerHelper("allow_help_edit", function() {
  var options = arguments[arguments.length - 1];
  var instance = this && this.instance ? this.instance : options.context.instance;
  if (instance) {
    var action = instance.isNew() ? "create" : "update";
    if (Permission.is_allowed(action, "Help", null)) {
      return options.fn(this);
    } else {
      return options.inverse(this);
    }
  }
  return options.inverse(this);
});

Mustache.registerHelper("all", function(type, params, options) {
  var model = CMS.Models[type] || GGRC.Models[type]
  , $dummy_content = $(options.fn({}).trim()).first()
  , tag_name = $dummy_content.prop("tagName")
  , context = this.instance ? this.instance : this instanceof can.Model.Cacheable ? this : null
  , items_dfd, hook;

  if(!options) {
    options = params;
    params = {};
  } else {
    params = JSON.parse(resolve_computed(params));
  }

  function hookup(element, parent, view_id) {
    items_dfd.done(function(items){
      var val
      , $parent = $(element.parentNode)
      , $el = $(element);
      can.each(items, function(item) {
        $(can.view.frag(options.fn(item), parent)).appendTo(element.parentNode);
      });
      if($parent.is("select")
        && $parent.attr("name")
        && context
      ) {
        val = context.attr($parent.attr("name"));
        if(val) {
          $parent.find("option[value=" + val + "]").attr("selected", true);
        } else {
          context.attr($parent.attr("name").substr(0, $parent.attr("name").lastIndexOf(".")), items[0] || null);
        }
      }
      $parent.parent().find(":data(spinner)").each(function(i, el) {
        var spinner = $(el).data("spinner");
        spinner && spinner.stop();
      });
      $el.remove();
      //since we are removing the original live bound element, replace the
      // live binding reference to it, with a reference to the new 
      // child nodes. We assume that at least one new node exists.
      can.view.nodeLists.update($el.get(), $parent.children().get());
    });
    return element.parentNode;
  }

  if($dummy_content.attr("data-view-id")) {
    can.view.hookups[$dummy_content.attr("data-view-id")] = hookup;
  } else {
    hook = can.view.hook(hookup);
    $dummy_content.attr.apply($dummy_content, can.map(hook.split('='), function(s) { return s.replace(/'|"| /, "");}));
  }

  items_dfd = model.findAll(params);
  return "<" + tag_name + " data-view-id='" + $dummy_content.attr("data-view-id") + "'></" + tag_name + ">";
});

can.each(["page_object", "current_user"], function(fname) {
  Mustache.registerHelper("with_" + fname + "_as", function(name, options) {
    if(!options) {
      options = name;
      name = fname;
    }
    var page_object = (fname === "current_user" ? CMS.Models.Person.model(GGRC.current_user) : GGRC.page_instance());
    if(page_object) {
      var p = {};
      p[name] = page_object;
      options.contexts = options.contexts.add(p);
      return options.fn(options.contexts);
    } else {
      return options.inverse(options.contexts);
    }
  });
});

Mustache.registerHelper("role_checkbox", function(role, model, operation) {
  return [
    '<input type="checkbox" name="permissions."'
    , operation
    , '" value="'
    , model.model_singular
    , '"'
    , role.allowed(operation, model) ? ' checked="checked"' : ''
    , '>'
  ].join("");
});

Mustache.registerHelper("can_link_to_page_object", function(context, options) {
  if(!options) {
    options = context;
    context = options.context;
  }

  var page_type = GGRC.infer_object_type(GGRC.page_object);
  var context_id = null;
  if (page_type === CMS.Models.Program || !(context instanceof CMS.Models.Program)) {
    context_id = GGRC.page_object[page_type.table_singular].context ?
      GGRC.page_object[page_type.table_singular].context.id : null;
  } else {
    context_id = context.context ? context.context.id : null;
  }
  var join_model_name = GGRC.JoinDescriptor.join_model_name_for(
      page_type.shortName, context.constructor.shortName);
  if (join_model_name && Permission.is_allowed('create', join_model_name, context_id)) {
    return options.fn(options.contexts);
  } else {
    return options.inverse(options.contexts);
  }
});

Mustache.registerHelper("iterate", function() {
  var args = can.makeArray(arguments).slice(0, arguments.length - 1)
  , options = arguments[arguments.length - 1]

  return can.map(args, function(arg) {
    var ctx = options.contexts;
    return options.fn(ctx.add({iterator : typeof arg === "string" ? new String(arg) : arg }));
  }).join("");
});

Mustache.registerHelper("is_private", function(options) {
  var context = this;
  if(options.isComputed) {
    context = resolve_computed(options);
    options = arguments[1];
  }
  var private = context && context.attr('private');
  if (private) {
    return options.fn(context);
  }
  return options.inverse(context);
});

Mustache.registerHelper("option_select", function(object, attr_name, role, options) {
  var selected_option = object.attr(attr_name)
    , selected_id = selected_option ? selected_option.id : null
    , options_dfd = CMS.Models.Option.for_role(role)
    , tabindex = options.hash && options.hash.tabindex
    , tag_prefix = 'select class="span12"'
    ;

  function get_select_html(options) {
    return [
        '<select class="span12" model="Option" name="' + attr_name + '"'
      ,   tabindex ? ' tabindex=' + tabindex : ''
      , '>'
      , '<option value=""'
      ,   !selected_id ? ' selected=selected' : ''
      , '>---</option>'
      , can.map(options, function(option) {
          return [
            '<option value="', option.id, '"'
          ,   selected_id == option.id ? ' selected=selected' : ''
          , '>'
          ,   option.title
          , '</option>'
          ].join('');
        }).join('\n')
      , '</select>'
    ].join('');
  }

  return defer_render(tag_prefix, get_select_html, options_dfd);
});

Mustache.registerHelper("category_select", function(object, attr_name, category_type) {
  var selected_options = object[attr_name] || [] //object.attr(attr_name) || []
    , selected_ids = can.map(selected_options, function(selected_option) {
        return selected_option.id;
      })
    , options_dfd = CMS.Models[category_type].findAll()
    , tag_prefix = 'select class="span12" multiple="multiple"'
    ;

  function get_select_html(options) {
    return [
        '<select class="span12" multiple="multiple"'
      ,   ' model="' + category_type + '"'
      ,   ' name="' + attr_name + '"'
      , '>'
      , can.map(options, function(option) {
          return [
            '<option value="', option.id, '"'
          ,   selected_ids.indexOf(option.id) > -1 ? ' selected=selected' : ''
          , '>'
          ,   option.name
          , '</option>'
          ].join('');
        }).join('\n')
      , '</select>'
    ].join('');
  }

  return defer_render(tag_prefix, get_select_html, options_dfd);
});

Mustache.registerHelper("schemed_url", function(url) {
  if (url) {
    url = url.isComputed? url(): url;
    if (url && !url.match(/^[a-zA-Z]+:/)) {
        return (window.location.protocol === "https:" ? 'https://' : 'http://') + url;
    }
  }
  return url;
});

function when_attached_to_dom(el, cb) {
  // Trigger the "more" toggle if the height is the same as the scrollable area
  el = $(el);
  !function poll() {
    if (el.closest(document.documentElement).length) {
      cb();
    }
    else {
      setTimeout(poll, 100);
    }
  }();
}

Mustache.registerHelper("open_on_create", function(style) {
  return function(el) {
    when_attached_to_dom(el, function() {
      $(el).openclose("open");
    });
  };
});

Mustache.registerHelper("trigger_created", function() {
  return function(el) {
    when_attached_to_dom(el, function() {
      $(el).trigger("contentAttached");
    });
  };
});

Mustache.registerHelper("show_long", function() {
  return  [
      '<a href="javascript://" class="show-long"'
    , can.view.hook(function(el, parent, view_id) {
        el = $(el);

        var content = el.prevAll('.short');
        if (content.length) {
          !function hide() {
            // Trigger the "more" toggle if the height is the same as the scrollable area
            if (el[0].offsetHeight) {
              if (content[0].offsetHeight === content[0].scrollHeight) {
                el.trigger('click');
              }
            }
            else {
              // If there is an open/close toggle, wait until "that" is triggered
              var root = el.closest('.tree-item')
                , toggle;
              if (root.length && !root.hasClass('item-open') && (toggle = root.find('.openclose')) && toggle.length) {
                // Listen for the toggle instead of timeouts
                toggle.one('click', function() {
                  // Delay to ensure all event handlers have fired
                  setTimeout(hide, 0);
                });
              }
              // Otherwise just detect visibility
              else {
                setTimeout(hide, 100);
              }
            }
          }();
        }
      })
    , ">...more</a>"
  ].join('');
});

Mustache.registerHelper("using", function(options) {
  var refresh_queue = new RefreshQueue()
    , context
    , frame = new can.Observe()
    , args = can.makeArray(arguments)
    , i, arg;

  options = args.pop();
  context = options.contexts || this;

  if (options.hash) {
    for (i in options.hash) {
      if (options.hash.hasOwnProperty(i)) {
        arg = options.hash[i];
        arg = Mustache.resolve(arg);
        if (arg && arg.reify) {
          refresh_queue.enqueue(arg.reify());
          frame.attr(i, arg.reify());
        } else {
          frame.attr(i, arg);
        }
      }
    }
  }

  function finish() {
    return options.fn(options.contexts.add(frame));
  }

  return defer_render('span', finish, refresh_queue.trigger());
});

Mustache.registerHelper("with_mapping", function(binding, options) {
  var refresh_queue = new RefreshQueue()
    , context = arguments.length > 2 ? resolve_computed(options) : this
    , frame = new can.Observe()
    , loader
    , stack;

  if(!context) // can't find an object to map to.  Do nothing;
    return;

  loader = context.get_binding(binding);
  frame.attr(binding, loader.list);

  options = arguments[2] || options;

  function finish(list) {
    return options.fn(options.contexts.add(frame));
  }
  function fail(error) {
    return options.inverse(options.contexts.add({error : error}));
  }

  return defer_render('span', { done : finish, fail : fail }, loader.refresh_instances());
});


Mustache.registerHelper("person_roles", function(person, scope, options) {
  var roles_deferred = new $.Deferred()
    , refresh_queue = new RefreshQueue()
    ;

  if (!options) {
    options = scope;
    scope = null;
  }

  person = Mustache.resolve(person);
  person = person.reify();
  refresh_queue.enqueue(person);
  // Force monitoring of changes to `person.user_roles`
  person.attr("user_roles");
  refresh_queue.trigger().then(function() {
    var user_roles = person.user_roles.reify()
      , user_roles_refresh_queue = new RefreshQueue()
      ;
    user_roles_refresh_queue.enqueue(user_roles);
    user_roles_refresh_queue.trigger().then(function() {
      var roles = can.map(can.makeArray(user_roles), function(user_role) {
              return user_role.role.reify();
            })
        , roles_refresh_queue = new RefreshQueue()
        ;
      roles_refresh_queue.enqueue(roles.splice());
      roles_refresh_queue.trigger().then(function() {
        roles = can.map(can.makeArray(roles), function(role) {
          if (!scope || new RegExp(scope).test(role.scope)) {
            return role;
          }
        });
        roles_deferred.resolve(roles);
      });
    });
  });

  function finish(roles) {
    return options.fn({ roles: roles });
  }

  return defer_render('span', finish, roles_deferred);
});

Mustache.registerHelper("unmap_or_delete", function(instance, mappings) {
    instance = resolve_computed(instance);
    mappings = resolve_computed(mappings);
  if (mappings.indexOf(instance) > -1) {
    if (mappings.length == 1) {
      if (mappings[0] instanceof CMS.Models.Control)
        return "Unmap";
      else
        return "Delete";
    }
    else
      return "Unmap";// "Unmap and Delete"
  } else
    return "Unmap";
});

Mustache.registerHelper("result_direct_mappings", function(
    bindings, parent_instance, options) {
  bindings = Mustache.resolve(bindings);
  bindings = resolve_computed(bindings);
  parent_instance = Mustache.resolve(parent_instance);
  var has_direct_mappings = false
    , has_external_mappings = false
    , mappings_type = ""
    , i
    ;

  if (bindings && bindings.length > 0) {
    for (i=0; i<bindings.length; i++) {
      if (bindings[i].instance && parent_instance
          && bindings[i].instance.reify() === parent_instance.reify())
        has_direct_mappings = true;
      else {
        has_external_mappings = true;
      }
    }
  }
  mappings_type = has_direct_mappings ? 
      (has_external_mappings ? "Dir & Ext" : "Dir") : "Ext";
  options.context.mappings_type = mappings_type 
  return options.fn(options.contexts);
});

Mustache.registerHelper("if_result_has_extended_mappings", function(
    bindings, parent_instance, options) {
  //  Render the `true` / `fn` block if the `result` exists (in this list)
  //  due to mappings other than directly to the `parent_instance`.  Otherwise
  //  Render the `false` / `inverse` block.
  bindings = Mustache.resolve(bindings);
  bindings = resolve_computed(bindings);
  parent_instance = Mustache.resolve(parent_instance);
  var has_extended_mappings = false
    , i
    ;

  if (bindings && bindings.length > 0) {
    for (i=0; i<bindings.length; i++) {
      if (bindings[i].instance && parent_instance
          && bindings[i].instance.reify() !== parent_instance.reify())
        has_extended_mappings = true;
    }
  }

  if (has_extended_mappings)
    return options.fn(options.contexts);
  else
    return options.inverse(options.contexts);
});

Mustache.registerHelper("each_with_extras_as", function(name, list, options) {
  //  Iterate over `list` and render the provided block with additional
  //  variables available in the context, specifically to enable joining with
  //  commas and using "and" in the right place.
  //
  //  * `<name>`: Instead of rendering with the item as the current context,
  //      make the item available at the specified `name`
  //  * index
  //  * length
  //  * isFirst
  //  * isLast
  name = Mustache.resolve(name);
  list = Mustache.resolve(list);
  list = resolve_computed(list);
  var i
    , output = []
    , frame
    , length = list.length
    ;
  for (i=0; i<length; i++) {
    frame = {
      index : i
      , isFirst : i === 0
      , isLast : i === length - 1
      , isSecondToLast : i === length - 2
      , length : length
    };
    frame[name] = list[i];
    output.push(options.fn(new can.Observe(frame)));

    //  FIXME: Is this legit?  It seems necessary in some cases.
    //context = $.extend([], options.contexts, options.contexts.concat([frame]));
    //output.push(options.fn(context));
    // ...or...
    //contexts = options.contexts.concat([frame]);
    //contexts.___st4ck3d = true;
    //output.push(options.fn(contexts));
  }
  return output.join("");
});

Mustache.registerHelper("link_to_tree", function() {
  var args = [].slice.apply(arguments)
    , options = args.pop()
    , link = []
    ;

  args = can.map(args, Mustache.resolve);
  args = can.map(args, function(stub) { return stub.reify(); });
  link.push("#" + args[0].constructor.table_singular + "_widget");
  //  FIXME: Add this back when extended-tree-routing is enabled
  //for (i=0; i<args.length; i++)
  //  link.push(args[i].constructor.table_singular + "-" + args[i].id);
  return link.join("/");
});

Mustache.registerHelper("date", function(date) {
  var m = moment(new Date(date.isComputed ? date() : date))
    , dst = m.isDST()
    ;
  return m.zone(dst ? "-0700" : "-0800").format("MM/DD/YYYY hh:mm:ssa") + " " + (dst ? 'PDT' : 'PST');
});

/**
 * Checks permissions.
 * Usage:
 *  {{#is_allowed ACTION [ACTION2 ACTION3...] RESOURCE_TYPE_STRING context=CONTEXT_ID}} content {{/is_allowed}}
 *  {{#is_allowed ACTION RESOURCE_INSTANCE}} content {{/is_allowed}}
 */
var allowed_actions = ["create", "read", "update", "delete", "view_object_page"];
Mustache.registerHelper("is_allowed", function() {
  var args = Array.prototype.slice.call(arguments, 0)
    , actions = []
    , resource
    , resource_type
    , context_unset = {}
    , context_id = context_unset
    , context_override
    , options = args[args.length-1]
    , passed = true
    ;

  // Resolve arguments
  can.each(args, function(arg, i) {
    arg = typeof arg === 'function' && arg.isComputed ? arg() : arg;

    if (typeof arg === 'string' && can.inArray(arg, allowed_actions) > -1) {
      actions.push(arg);
    }
    else if (typeof arg === 'string') {
      resource_type = arg;
    }
    else if (typeof arg === 'object' && arg instanceof can.Model) {
      resource = arg;
    }
  });
  if (options.hash && options.hash.hasOwnProperty("context")) {
    context_id = options.hash.context;
    if (typeof context_id === 'function' && context_id.isComputed)
      context_id = context_id();
    //  Using `context=null` in Mustache templates, when `null` is not defined,
    //  causes `context_id` to be `""`.
    if (context_id === "" || context_id === undefined)
      context_id = null;
    else if (context_id === 'for' || context_id === 'any') {
      context_override = context_id;
      context_id = undefined;
    }
  }

  if (resource_type && context_id === context_unset) {
    throw new Error(
        "If `resource_type` is a string, `context` must be explicit");
  }
  if (actions.length === 0) {
    throw new Error(
        "Must specify at least one action");
  }

  if (resource) {
    resource_type = resource.constructor.shortName;
    context_id = resource.context ? resource.context.id : null;
  }

  // Check permissions
  can.each(actions, function(action) {
    if (context_id !== undefined) {
      passed = passed && Permission.is_allowed(action, resource_type, context_id);
    }
    if (passed && context_override === 'for' && resource) {
      passed = passed && Permission.is_allowed_for(action, resource);
    }
    else if (passed && context_override === 'any' && resource_type) {
      passed = passed && Permission.is_allowed_any(action, resource_type);
    }
  });

  return passed
    ? options.fn(options.contexts || this)
    : options.inverse(options.contexts || this)
    ;
});

Mustache.registerHelper("is_allowed_all", function(action, instances, options) {
  var passed = true;

  action = resolve_computed(action);
  instances = resolve_computed(instances);

  can.each(instances, function(instance) {
    var resource_type
      , context_id
      ;

    resource_type = instance.constructor.shortName;
    context_id = instance.context ? instance.context.id : null;

    passed = passed && Permission.is_allowed(action, resource_type, context_id);
  });

  if (passed)
    return options.fn(options.contexts || this);
  else
    return options.inverse(options.contexts || this);
});

Mustache.registerHelper("is_allowed_to_map", function(source, target, options) {
  //  For creating mappings, we only care if the user can create instances of
  //  the join model.
  //  - `source` must be a model instance
  //  - `target` must be the name of the target model
  //
  //  FIXME: This should actually iterate through all applicable join models
  //    and return success if any one matches.
  var target_type
    , resource_type
    , context_id
    , can_map
    ;

  source = resolve_computed(source);
  target = resolve_computed(target);

  if (target instanceof can.Model)
    target_type = target.constructor.shortName;
  else
    target_type = target;

  //if (!(source instanceof can.Model)) {
  //  //  If `source` is not a model instance, assume they want to link to the
  //  //  page object.
  //  options = target;
  //  target = source;
  //  source = GGRC.page_instance();
  //}

  if (target_type === 'Cacheable') {
    //  FIXME: This will *not* work for customizable roles -- this *only* works
    //    for the limited default roles as of 2013-10-07, and assumes that:
    //    1.  All `Cacheable` mappings (e.g. where you might map multiple types
    //        to a single object) are in the `null` context; and
    //    2.  If a user has permission for creating `Relationship` objects in
    //        the `null` context, they have permission for creating all mapping
    //        objects in `null` context.
    can_map = Permission.is_allowed('create', 'Relationship', null);
  }
  else {
    resource_type = GGRC.JoinDescriptor.join_model_name_for(
      source.constructor.shortName, target_type);

    context_id = source.context ? source.context.id : null;
    if (!(source instanceof CMS.Models.Program)
        && target instanceof CMS.Models.Program)
      context_id = target.context ? target.context.id : null;

    // We should only map objects that have join models
    can_map = (!(options.hash && options.hash.join) || resource_type)
      && Permission.is_allowed('create', resource_type, context_id);
  }
  if (can_map)
    return options.fn(options.contexts || this);
  else
    return options.inverse(options.contexts || this);
});

function resolve_computed(maybe_computed) {
  return (typeof maybe_computed === "function" && maybe_computed.isComputed) ? resolve_computed(maybe_computed()) : maybe_computed;
}

Mustache.registerHelper("attach_spinner", function(spin_opts, styles) {
  spin_opts = resolve_computed(spin_opts);
  styles = resolve_computed(styles);
  spin_opts = typeof spin_opts === "string" ? JSON.parse(spin_opts) : {};
  styles = typeof styles === "string" ? styles : "";
  return function(el) {
    var spinner = new Spinner(spin_opts).spin();
    $(el).append($(spinner.el).attr("style", $(spinner.el).attr("style") + ";" + styles)).data("spinner", spinner);
  };
});

Mustache.registerHelper("determine_context", function(page_object, target) {
  if (page_object.constructor.shortName == "Program") {
    return page_object.context ? page_object.context.id : null;
  } else if (target.constructor.shortName == "Program") {
    return target.context ? target.context.id : null;
  }
  return page_object.context ? page_object.context.id : null;
});

Mustache.registerHelper("json_escape", function(obj, options) {
  return (""+(resolve_computed(obj) || ""))
    .replace(/"/g, '\\"')
    //  FUNFACT: JSON does not allow wrapping strings with single quotes, and
    //    thus does not allow backslash-escaped single quotes within strings.
    //    E.g., make sure attributes use double quotes, or use character
    //    entities instead -- but these aren't replaced by the JSON parser, so
    //    the output is not identical to input (hence, not using them now.)
    //.replace(/'/g, "\\'")
    //.replace(/"/g, '&#34;').replace(/'/g, "&#39;")
    .replace(/\n/g, "\\n").replace(/\r/g, "\\r");
});

can.each({
  "localize_date" : "MM/DD/YYYY"
  , "localize_datetime" : "MM/DD/YYYY hh:mm:ss A"
}, function(tmpl, fn) {
  Mustache.registerHelper(fn, function(date) {
    date = resolve_computed(date);
    return date ? moment(date).format(tmpl) : "";
  });
});

Mustache.registerHelper("instance_ids", function(list, options) {
  //  `instance_ids` is used only to extract a comma-separated list of
  //  instance `id` values for use by `Export Controls` link in
  //  `assets/mustache/controls/tree_footer.mustache`
  var ids;
  list = resolve_computed(Mustache.resolve(list));
  if (list)
    ids = can.map(list, function(result) { return result.attr("instance.id"); });
  else
    ids = [];
  return ids.join(",");
});

Mustache.registerHelper("local_time_range", function(value, start, end, options) {
  var tokens = [];
  var sod;
  value = resolve_computed(value) || undefined;
  //  Calculate "start of day" in UTC and offsets in local timezone
  sod = moment(value).startOf("day").utc();
  start = moment(value).startOf("day").add(moment(start, "HH:mm").diff(moment("0", "Y")));
  end = moment(value).startOf("day").add(moment(end, "HH:mm").diff(moment("0", "Y")));

  function selected(time) {
    if(time
      && value
      && time.hours() === value.getHours()
      && time.minutes() === value.getMinutes()
    ) {
      return " selected='true'";
    } else {
      return "";
    }
  }

  while(start.isBefore(end) || start.isSame(end)) {
    tokens.push("<option value='", start.diff(sod), "'", selected(start), ">", start.format("hh:mm A"), "</option>\n");
    start.add(1, "hour");
  }
  return new Mustache.safeString(tokens.join(""));
});

Mustache.registerHelper("mapping_count", function(instance) {
  var args = can.makeArray(arguments)
    , mappings = args.slice(1, args.length - 1)
    , options = args[args.length-1]
    , root = options.contexts.attr('__mapping_count')
    , refresh_queue = new RefreshQueue()
    , mapping
    , dfd
    ;
  instance = resolve_computed(args[0]);

  // Find the most appropriate mapping
  for (var i = 0; i < mappings.length; i++) {
    if (instance.get_binding(mappings[i])) {
      mapping = mappings[i];
      break;
    }
  }

  if(!root) {
    root = new can.Observe();
    get_observe_context(options.contexts).attr("__mapping_count", root);
  }

  function update() {
    return options.fn(''+root.attr(mapping).attr('length'));
  }
  if (!root[mapping]) {
    root.attr(mapping, new can.Observe.List());
    root.attr(mapping).attr('loading', true);
    refresh_queue.enqueue(instance);
    dfd = refresh_queue.trigger()
      .then(function(instances) { return instances[0]; })
      .done(function(refreshed_instance) {
        if (refreshed_instance && refreshed_instance.get_binding(mapping)) {
          refreshed_instance.get_list_loader(mapping).done(function(list) {
            root.attr(mapping, list);
          });
        }
        else
          root.attr(mapping).attr('loading', false);
    });
  }

  var ret = defer_render('span', { done : update, progress : function() { return options.inverse(options.contexts); } }, dfd);
  return ret;
});

Mustache.registerHelper("visibility_delay", function(delay, options) {
  delay = resolve_computed(delay);

  return function(el) {
    setTimeout(function() {
      if ($(el.parentNode).is(':visible'))
        $(el).append(options.fn(options.contexts));
        can.view.hookup($(el).children());
    }, delay);
    return el;
  };
});

// Determines and serializes the roles for a user
var program_roles;
Mustache.registerHelper("infer_roles", function(instance, options) {
  instance = resolve_computed(instance);
  var state = options.contexts.attr("__infer_roles")
    , page_instance = GGRC.page_instance()
    , person = page_instance instanceof CMS.Models.Person ? page_instance : null
    , init_state = function() {
        !state.roles && state.attr({
            status: 'loading'
          , count: 0
          , roles: new can.Observe.List()
        });
      }
    ;

  if(!state) {
    state = new can.Observe();
    options.context.attr("__infer_roles", state);
  }

  if (!state.attr('status')) {  
    if (person) {
      init_state();

      // Check for contact
      if (instance.contact && instance.contact.id === person.id) {
        state.attr('roles').push('Contact');
      }

      // Check for Audit roles
      if (instance instanceof CMS.Models.Audit) {
        var requests = instance.requests || new can.Observe.List()
          , refresh_queue = new RefreshQueue()
          ;

        refresh_queue.enqueue(requests.reify());
        refresh_queue.trigger().then(function(requests) {
          can.each(requests, function(request) {
            var responses = request.responses || new can.Observe.List()
              , refresh_queue = new RefreshQueue()
              ;

            refresh_queue.enqueue(responses.reify());
            refresh_queue.trigger().then(function(responses) {
              can.each(responses, function(response) {
                if (response.contact && response.contact.id === person.id
                    && !~can.inArray('Response Contact', state.attr('roles'))) {
                  state.attr('roles').push('Response Contact');
                }
              })
            });

            if (request.assignee && request.assignee.id === person.id
                && !~can.inArray('Request Assignee', state.attr('roles'))) {
              state.attr('roles').push('Request Assignee');
            };
          });
        });
      }

      // Check for assessor roles
      if (instance.attr('principal_assessor') && instance.principal_assessor.id === person.id) {
        state.attr('roles').push('Principal Assessor');
      }
      if (instance.attr('secondary_assessor') && instance.secondary_assessor.id === person.id) {
        state.attr('roles').push('Secondary Assessor');
      }

      // Check for people
      if (instance.people && ~can.inArray(person.id, $.map(instance.people, function(person) { return person.id; }))) {
        state.attr('roles').push('Mapped');
      }

      // Check for ownership
      if (instance.owners && ~can.inArray(person.id, $.map(instance.owners, function(person) { return person.id; }))) {
        state.attr('roles').push('Owner');
      }

      // Check for authorizations
      if (instance instanceof CMS.Models.Program && instance.context && instance.context.id) {
        person.get_list_loader("authorizations").done(function(authorizations) {
          authorizations = can.map(authorizations, function(auth) {
            if (auth.instance.context && auth.instance.context.id === instance.context.id) {
              return auth.instance;
            }
          });
          !program_roles && (program_roles = CMS.Models.Role.findAll({ scope__in: "Private Program,Audit" }));
          program_roles.done(function(roles) {
            can.each(authorizations, function(auth) {
              var role = CMS.Models.Role.findInCacheById(auth.role.id);
              role && state.attr('roles').push(role.name);
            });
          });
        });
      }
    }
    // When we're not on a profile page
    else {
      // Check for ownership
      if (instance.owners && ~can.inArray(GGRC.current_user.id, $.map(instance.owners, function(person) { return person.id; }))) {
        init_state();
        state.attr('roles').push('Yours');
      }
    }
  }

  // Return the result
  if (!state.attr('roles') || state.attr('status') === 'failed') {
    return '';
  }
  else if (state.attr('roles').attr('length') === 0 && state.attr('status') === 'loading') {
    return options.inverse(options.contexts);
  }
  else {
    if (state.attr('roles').attr('length')) {
      var result = [];
      can.each(state.attr('roles'), function(role) {
        result.push(options.fn(role));
      });
      return result.join('');
    }
  }
});

function get_observe_context(scope) {
  if(!scope) return null;
  if(scope._context instanceof can.Observe) return scope._context;
  return get_observe_context(scope._parent);
}


// Uses search to find the counts for a model type
Mustache.registerHelper("global_count", function(model_type, options) {
  model_type = resolve_computed(model_type);
  var state = options.contexts.attr("__global_count")
    ;

  if(!state) {
    state = new can.Observe();
    get_observe_context(options.contexts).attr("__global_count", state);
  }

  if (!state.attr('status')) {
    state.attr('status', 'loading');

    var model = CMS.Models[model_type]
      , update_count = function(ev, instance) {
          if (!instance || instance instanceof model) {
            GGRC.Models.Search.counts_for_types(null, [model_type]).done(function(result) {
              state.attr({
                  status: 'loaded'
                , count: result.counts[model_type]
              });
            });
          }
        }
      ;

    update_count();
    if (model) {
      model.bind('created', update_count);
      model.bind('destroyed', update_count);
    }
  }

  // Return the result
  if (state.attr('status') === 'failed') {
    return '';
  }
  else if (state.attr('status') === 'loading' || state.attr('count') === undefined) {
    return options.inverse(options.contexts);
  }
  else {
    return options.fn(state.attr('count'));
  }
});

Mustache.registerHelper("is_dashboard", function(options) {
  if (/dashboard/.test(window.location))
    return options.fn(options.contexts);
  else
    return options.inverse(options.contexts);
});

Mustache.registerHelper("is_profile", function(parent_instance, options) {
  var instance;
  if (options)
    instance = resolve_computed(parent_instance);
  else
    options = parent_instance;

  if (GGRC.page_instance() instanceof CMS.Models.Person && (!instance || instance.constructor.shortName !== 'DocumentationResponse'))
    return options.fn(options.contexts);
  else
    return options.inverse(options.contexts);
});

Mustache.registerHelper("person_owned", function(owner_id, options) {
  owner_id = resolve_computed(owner_id);
  var page_instance = GGRC.page_instance();
  if (!(page_instance instanceof CMS.Models.Person) || (owner_id && page_instance.id === owner_id))
    return options.fn(options.contexts);
  else
    return options.inverse(options.contexts);
});

Mustache.registerHelper("default_audit_title", function(title, program, options) {
  var computed_title = title()
    , computed_program = resolve_computed(program)
    , default_title
    , index = 1
    ;
  
  if(typeof computed_program === 'undefined'){
    // Mark the title to be populated when computed_program is defined,
    // returning an empty string here would disable the save button.
    return 'undefined'; 
  }
  if(typeof computed_title !== 'undefined' && computed_title !== 'undefined'){
    return computed_title;
  }
  program = resolve_computed(program) || {title : "program"};
  
  default_title = new Date().getFullYear() + ": " + program.title + " - Audit";  
  
  // Count the current number of audits with default_title
  $.map(CMS.Models['Audit'].cache, function(audit){
    if(audit.title && audit.title.indexOf(default_title) === 0){
      index += 1;
    }
  });
  return new Date().getFullYear() + ": " + program.title + " - Audit " + index;
});

Mustache.registerHelper('param_current_location', function() {
  return GGRC.current_url_compute();
});

Mustache.registerHelper("sum", function() {
  var sum = 0;
  for (var i = 0; i < arguments.length - 1; i++) {
    sum += parseInt(resolve_computed(arguments[i]), 10);
  }
  return ''+sum;
});

Mustache.registerHelper("to_class", function(prop, delimiter, options) {
  prop = resolve_computed(prop);
  delimiter = (arguments.length > 2 && resolve_computed(delimiter)) || '-';
  return prop.toLowerCase().replace(/[\s\t]+/g, delimiter);
});

/*
  Evaluates multiple helpers as if they were a single condition
  
  Each new statement is begun with a newline-prefixed string. The type of logic 
  to apply as well as whether it should be a truthy or falsy evaluation may also 
  be included with the statement in addition to the helper name.

  Currently, if_helpers only supports Disjunctive Normal Form. All "and" statements are grouped, 
  groups are split by "or" statements.

  All hash arguments (some_val=37) must go in the last line and should be prefixed by the 
  zero-based index of the corresponding helper. This is necessary because all hash arguments 
  are required to be the final arguments for a helper. Here's an example:
    _0_some_val=37 would pass some_val=37 to the first helper.

  Statement syntax:
    '\
    [LOGIC] [TRUTHY_FALSY]HELPER_NAME' arg1 arg2 argN

  Defaults:
    LOGIC = and (accepts: and or)
    TRUTHY_FALSEY = # (accepts: # ^)
    HELPER_NAME = some_helper_name

  Example:
    {{#if_helpers '\
      #if_match' page_object.constructor.shortName 'Project' '\
      and ^if_match' page_object.constructor.shortName 'Audit|Program|Person' '\
    ' _1_hash_arg_for_second_statement=something}}
      matched all conditions
    {{else}}
      failed
    {{/if_helpers}}
*/
Mustache.registerHelper("if_helpers", function() {
  var args = arguments
    , options = arguments[arguments.length - 1]
    , helper_result
    , helper_options = can.extend({}, options, {
        fn: function() { helper_result = 'fn'; }
      , inverse: function() { helper_result = 'inverse'; }
      })
    ;

  // Parse statements
  var statements = []
    , statement
    , match
    , disjunctions = []
    ;
  can.each(args, function(arg, i) {
    if (i < args.length - 1) {
      if (typeof arg === 'string' && arg.match(/^\n\s*/)) {
        if(statement) {
          if(statement.logic === "or") {
            disjunctions.push(statements);
            statements = []
          }
          statements.push(statement);
        }
        if (match = arg.match(/^\n\s*((and|or) )?([#^])?(\S+?)$/)) {
          statement = {
              fn_name: match[3] === '^' ? 'inverse' : 'fn'
            , helper: Mustache.getHelper(match[4], options.context)
            , args: []
            , logic: match[2] === 'or' ? 'or' : 'and'
          };

          // Add hash arguments
          if (options.hash) {
            var hash = {}
              , prefix = '_' + statements.length + '_'
              , prop
              ;
            for (prop in options.hash) {
              if (prop.indexOf(prefix) === 0) {
                hash[prop.substr(prefix.length)] = options.hash[prop];
              }
            }
            for (prop in hash) {
              statement.hash = hash;
              break;
            } 
          }
        }
        else
          statement = null;
      }
      else if (statement) {
        statement.args.push(arg);
      }
    }
  });
  if(statement) {
    if(statement.logic === "or") {
      disjunctions.push(statements);
      statements = []
    }
    statements.push(statement);
  }
  disjunctions.push(statements);

  if (disjunctions.length) {
    // Evaluate statements
    var result = can.reduce(disjunctions, function(disjunctive_result, conjunctions) {
      if(disjunctive_result)
        return true;

      var conjunctive_result = can.reduce(conjunctions, function(current_result, stmt) {
        if(!current_result)
          return false; //short circuit

        helper_result = null;
        stmt.helper.fn.apply(stmt.helper, stmt.args.concat([
          can.extend({}, helper_options, { hash: stmt.hash || helper_options.hash })
        ]));
        helper_result = helper_result === stmt.fn_name;
        return current_result && helper_result;
      }, true);
      return disjunctive_result || conjunctive_result;
    }, false);

    // Execute based on the result
    if (result) {
      return options.fn(options.contexts);
    }
    else {
      return options.inverse(options.contexts);
    }
  }
});

Mustache.registerHelper("with_model_as", function(var_name, model_name, options) {
  var frame = {};
  model_name = resolve_computed(Mustache.resolve(model_name));
  frame[var_name] = CMS.Models[model_name];
  return options.fn(options.contexts.add(frame));
});

Mustache.registerHelper("private_program_owner", function(instance, modal_title, options) {
  var state = options.contexts.attr('__private_program_owner');
  if (resolve_computed(modal_title).indexOf('New ') === 0) {
    return GGRC.current_user.email;
  }
  else {
    var loader = resolve_computed(instance).get_binding('authorizations');
    return $.map(loader.list, function(binding) {
      if (binding.instance.role.reify().attr('name') === 'ProgramOwner') {
        return binding.instance.person.reify().attr('email');
      }
    }).join(', ');
  }
});


// Determines whether the value matches one in the $.map'd list
// {{#if_in_map roles 'role.permission_summary' 'Mapped'}}
Mustache.registerHelper("if_in_map", function(list, path, value, options) {
  list = resolve_computed(list);

  if (!list.attr || list.attr('length')) {
    path = path.split('.');
    var map = $.map(list, function(obj) {
      can.each(path, function(prop) {
        obj = (obj && obj[prop]) || null;
      })
      return obj;
    });

    if (map.indexOf(value) > -1)
      return options.fn(options.contexts);
  }
  return options.inverse(options.contexts);
});

Mustache.registerHelper("with_auditors", function(instance, options) {
  var loader = resolve_computed(instance).get_binding('authorizations')
    , auditors = $.map(loader.list, function(binding) {
        if (binding.instance.role.reify().attr('name') === 'Auditor') {
          return {
            person: binding.instance.person.reify()
            , binding: binding.instance
          }
        }
      });
  options.contexts = options.contexts.add({"auditors": auditors});
  if(auditors.length > 0){
    return options.fn(options.contexts);
  }
  else{
    return options.inverse(options.contexts);
  }
});

Mustache.registerHelper("if_instance_of", function(inst, cls, options) {
  var result;
  cls = resolve_computed(cls);
  inst = resolve_computed(inst);

  if(typeof cls === "string") {
    cls = cls.split("|").map(function(c) {
      return CMS.Models[c];
    })
  } else if(typeof cls !== "function") {
    cls = [cls.constructor];
  } else {
    cls = [cls];
  }

  result = can.reduce(cls, function(res, c) {
    return res || inst instanceof c;
  }, false);

  return options[result ? "fn" : "inverse"](options.contexts);
});

Mustache.registerHelper("prune_context", function(options) {
  return options.fn(new can.view.Scope(options.context));
});

// Turns DocumentationResponse to Response
Mustache.registerHelper("type_to_readable", function(str, options){
  return str().replace(/([A-Z])/g, ' $1').split(' ').pop();
});

<<<<<<< HEAD
Mustache.registerHelper("mixed_content_check", function(url, options) {
  url = Mustache.getHelper("schemed_url", options.contexts).fn(url);
  if(window.location.protocol === "https:" && !/^https:/.test(url)) {
    return options.inverse(options.contexts);
  } else {
    return options.fn(options.contexts);
  }
});

/**
  scriptwrap - create live-bound content contained within a <script> tag as CDATA
  to prevent, e.g. iframes being rendered in hidden fields, or temporary storage 
  of markup being found by $().

  Usage
  -----
  To render a section of markup in a script tag:
  {{#scriptwrap}}<section content>{{/scriptwrap}}

  To render the output of another helper in a script tag:
  {{scriptwrap "name_of_other_helper" helper_arg helper_arg... hashkey=hashval}}

  Hash keys starting with "attr_" will be treated as attributes to place on the script tag itself.
  e.g. {{#scriptwrap attr_class="data-popover-content" attr_aria_
*/
Mustache.registerHelper("scriptwrap", function(helper) {
  var extra_attrs = ""
  , args = can.makeArray(arguments).slice(1, arguments.length)
  , options = args[args.length - 1] || helper
  , ret = "<script type='text/html'" + can.view.hook(function(el, parent, view_id) {
    var c = can.compute(function() {
      var $d = $("<div>").html(
        helper === options
        ? options.fn(options.contexts)  //not calling a separate helper case
        : Mustache.getHelper(helper, options.contexts).fn.apply(options.context, args));
      can.view.hookup($d);
      return "<script type='text/html'" + extra_attrs + ">" + $d.html() + "</script>";
    });

    can.view.live.html(el, c, parent);
  });

  if(options.hash) {
    can.each(Object.keys(options.hash), function(key) {
      if(/^attr_/.test(key)) {
        extra_attrs += " " + key.substr(5).replace("_", "-") + "='" + resolve_computed(options.hash[key]) + "'";
        delete options.hash[key];
      }
    });
  }

  ret += "></script>";
  return new Mustache.safeString(ret);
=======
Mustache.registerHelper("is_page_instance", function(instance, options){
  var instance = resolve_computed(instance)
    , page_instance = GGRC.page_instance()
    ;
  
  if(instance.type === page_instance.type && instance.id === page_instance.id){
    return options.fn(options.contexts);
  }
  else{
    return options.inverse(options.contexts);
  }
>>>>>>> 16cd95bf
});

})(this, jQuery, can);<|MERGE_RESOLUTION|>--- conflicted
+++ resolved
@@ -1978,7 +1978,6 @@
   return str().replace(/([A-Z])/g, ' $1').split(' ').pop();
 });
 
-<<<<<<< HEAD
 Mustache.registerHelper("mixed_content_check", function(url, options) {
   url = Mustache.getHelper("schemed_url", options.contexts).fn(url);
   if(window.location.protocol === "https:" && !/^https:/.test(url)) {
@@ -2032,7 +2031,8 @@
 
   ret += "></script>";
   return new Mustache.safeString(ret);
-=======
+});
+
 Mustache.registerHelper("is_page_instance", function(instance, options){
   var instance = resolve_computed(instance)
     , page_instance = GGRC.page_instance()
@@ -2044,7 +2044,6 @@
   else{
     return options.inverse(options.contexts);
   }
->>>>>>> 16cd95bf
 });
 
 })(this, jQuery, can);