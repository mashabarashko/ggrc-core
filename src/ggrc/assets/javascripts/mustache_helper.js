--- conflicted
+++ resolved
@@ -2999,7 +2999,6 @@
   }
 });
 
-<<<<<<< HEAD
 
 /*
   Used to get the string value for default attributes
@@ -3052,7 +3051,8 @@
   }
 
   return value;
-=======
+});
+
 Mustache.registerHelper("with_create_issue_json", function (instance, options) {
   instance = Mustache.resolve(instance);
 
@@ -3076,7 +3076,6 @@
   };
 
   return options.fn(options.contexts.add({'create_issue_json': JSON.stringify(json)}));
->>>>>>> a25ca042
 });
 
 })(this, jQuery, can);