/*
 * Copyright (C) 2013 Google Inc., authors, and contributors <see AUTHORS file>
 * Licensed under http://www.apache.org/licenses/LICENSE-2.0 <see LICENSE file>
 * Created By:
 * Maintained By:
 */

(function(namespace, $, can) {

//chrome likes to cache AJAX requests for Mustaches.
var mustache_urls = {};
$.ajaxPrefilter(function( options, originalOptions, jqXHR ) {
  if ( /\.mustache$/.test(options.url) ) {
    if(mustache_urls[options.url]) {
      options.url = mustache_urls[options.url];
    } else {
      mustache_urls[options.url] = options.url += "?r=" + Math.random();
    }
  }
});

function get_template_path(url) {
  var match;
  match = url.match(/\/static\/mustache\/(.*)\.mustache/);
  return match && match[1];
}

// Check if the template is available in "GGRC.Templates", and if so,
//   short-circuit the request.
$.ajaxTransport("text", function(options, _originalOptions, _jqXHR) {
  var template_path = get_template_path(options.url),
      template = GGRC.Templates[template_path];

  if (template) {
    return {
      send: function(headers, completeCallback) {
        function done() {
          if (template)
            completeCallback(200, "success", { text: template });
        }
        if (options.async)
          setTimeout(done, 0);
        else
          done();
      },

      abort: function() {
        template = null;
      }
    }
  }
});

  Mustache.registerHelper("join", function() {
    var prop, context = this, ret, options = arguments[arguments.length - 1];

    switch(arguments.length) {
      case 1:
        break;
      case 2:
        typeof arguments[0] === 'string' ? prop = arguments[0] : context = arguments[0];
        break;
      default:
        prop = arguments[0];
        context = arguments[1];
    }
    if(!context) {
      ret =  "";
    } else if(context.length) {
      ret = $(context).map(function() { return prop ? (can.getObject(prop, this) || "").toString() : this.toString(); }).get().join(", ");
    } else {
      ret = prop ? (can.getObject(prop, context) || "").toString() : context.toString();
    }
    return ret;
  });

  var quickHash = function(str, seed) {
    var bitval = seed || 1;
    str = str || "";
    for(var i = 0; i < str.length; i++)
    {
      bitval *= str.charCodeAt(i);
      bitval = Math.pow(bitval, 7);
      bitval %= Math.pow(7, 37);
    }
    return bitval;
  }


  var getParentNode = function (el, defaultParentNode) {
    return defaultParentNode && el.parentNode.nodeType === 11 ? defaultParentNode : el.parentNode;
  }


    function isExtendedFalsy(obj) {
      return !obj 
        || (typeof obj === "object" && can.isEmptyObject(obj))
        || (obj.length != null && obj.length == 0) 
        || (obj.serialize && can.isEmptyObject(obj.serialize()));
    }

    function preprocessClassString(str) {
      var ret = []
      , src = str.split(" ");

      for(var i = 0; i < src.length; i++) {
        var expr = src[i].trim();
        if(expr.charAt(0) === "=") {
          ret.push({ attr : src[i].trim().substr(1) });
        } else if(expr.indexOf(":") > -1) {
          var spl = expr.split(":");
          var arr = [];
          for(var j = 0; j < spl.length - 1; j ++) {
            var inverse = spl[j].trim()[0] === "!"
            , attr_name = spl[j].trim().substr(inverse ? 1 : 0)
            
            arr.push({attr : attr_name, inverse : inverse});
          }
          arr.value = spl[spl.length - 1];
          ret.push(arr);
        } else {
          ret.push(expr);
        }
      }
      return ret;
    }

    function buildClassString(arr, context) {
      var ret = [];
      for(var i = 0; i < arr.length; i++) {
        if(typeof arr[i] === "string") {
          ret.push(arr[i]);
        } else if(typeof arr[i] === "object" && arr[i].attr) {
          ret.push(can.getObject(arr[i].attr, context));
        } else if(can.isArray(arr[i]) && arr[i].value) {
          var p = true;
          for(var j = 0; j < arr[i].length; j ++) {
            var attr = can.getObject(arr[i][j].attr, context);
            if(arr[i][j].inverse ? !isExtendedFalsy(attr) : isExtendedFalsy(attr)) {
              p = false;
              break;
            }
          }
          if(p) {
            ret.push(arr[i].value);
          }
        } else {
          throw "Unsupported class building expression: " + JSON.stringify(arr[i]);
        }
      }

      return ret.join(" ");
    }

  /**
  * helper withclass
  * puts a class string on the element, includes live binding:
  * usage:
  * {{#withclass 'class strings'}}<element>...</element>{{/withclass}}
  * {{{withclass 'class strings'}}} to apply to the parent element a la XSLT <xsl:attribute>. Note the triple braces!
  * Tokens usable in class strings:
  *  =attribute : add the value of the attribute as a class
  *  attribute:value : if attribute is truthy, add value to the classes
  *  !attribute:value : if attribute is falsy, add value
  *  attr1:!attr2:value : if attr1 is truthy and attr2 is falsy, add value
  *  plainstring : use this class literally
    *  
  */
  Mustache.registerHelper("withclass", function() {
    var options = arguments[arguments.length - 1]
    , exprs = preprocessClassString(arguments[0])
    , that = this.___st4ck ? this[this.length-1] : this
    , hash = quickHash(arguments[0], quickHash(that._cid)).toString(36)
    //, content = options.fn(this).trim()
    //, index = content.indexOf("<") + 1

    // while(content[index] != " ") {
    //   index++;
    // }
    function classbinding(el, ev, newVal, oldVal) {
      $(el).attr("class", buildClassString(exprs, this));
    }


    function hookupfunc(el, parent, view_id) {
      var content = options.fn(that);

      if(content) {
        var frag = can.view.frag(content, parent);
        var $newel = $(frag.querySelector("*"));
        el.parentNode ? el.parentNode.replaceChild($newel[0], el) : $(parent).append($newel);
        el = $newel[0];
      } else {
        //we are inside the element we want to add attrs to.
        var p = el.parentNode
        p.removeChild(el)
        el = p;
      }
      for(var i = 0; i < exprs.length; i ++) {
        var expr = exprs[i];
        if(typeof expr === "object" && expr.attr && that.bind) {
          that.bind(expr.attr + "." + hash, $.proxy(classbinding, that, el));
        } else if(can.isArray(expr) && expr.value && that.bind) {
          can.each(expr, function(attr_expr) {
            var attr_token = attr_expr.attr;
            that.bind(attr_token + "." + hash, $.proxy(classbinding, that, el));
          });
        }
      }
      classbinding.call(that, el);
      
    }
    return "<div" 
    + can.view.hook(hookupfunc)
    + " data-replace='true'/>";
  });

  /**
    Add a live bound attribute to an element, avoiding buggy CanJS attribute interpolations.
    Usage:
    {{#withattr attrname attrvalue attrname attrvalue...}}<element/>{{/withattr}} to apply to the child element
    {{{withattr attrname attrvalue attrname attrvalue...}}} to apply to the parent element a la XSLT <xsl:attribute>. Note the triple braces!
    attrvalue can take mustache tokens, but they should be backslash escaped.
  */
  Mustache.registerHelper("withattr", function() {
    var args = can.makeArray(arguments).slice(0, arguments.length - 1)
    , options = arguments[arguments.length - 1]
    , attribs = []
    , that = this.___st4ck ? this[this.length-1] : this
    , data = can.extend({}, that)
    , hash = quickHash(args.join("-"), quickHash(that._cid)).toString(36)
    , attr_count = 0;

    var hook = can.view.hook(function(el, parent, view_id) {
      var content = options.fn(that);

      if(content) {
        var frag = can.view.frag(content, parent);
        var $newel = $(frag.querySelector("*"));
        var newel = $newel[0];

        el.parentNode ? el.parentNode.replaceChild(newel, el) : $(parent).append($newel);
        el = newel;
      } else {
        //we are inside the element we want to add attrs to.
        var p = el.parentNode;
        p.removeChild(el);
        el = p;
      }

      function sub_all(el, ev, newVal, oldVal) {
        var $el = $(el);
        can.each(attribs, function(attrib) {
          $el.attr(attrib.name, $("<div>").html(can.view.render(attrib.value, data)).html());
        });
      }

      for(var i = 0; i < args.length - 1; i += 2) {
        var attr_name = args[i];
        var attr_tmpl = args[i + 1];
        //set up bindings where appropriate
        attr_tmpl = attr_tmpl.replace(/\{[^\}]*\}/g, function(match, offset, string) {
          var token = match.substring(1, match.length - 1);
          if(typeof data[token] === "function") {
            data[token].bind && data[token].bind("change." + hash, $.proxy(sub_all, that, el));
            data[token] = data[token].call(that);
          }

          that.bind && that.bind(token + "." + hash, $.proxy(sub_all, that, el));

          return "{" + match + "}";
        });
        can.view.mustache("withattr_" + hash + "_" + (++attr_count), attr_tmpl);
        attribs.push({name : attr_name, value : "withattr_" + hash + "_" + attr_count });
      }

      sub_all(el);

    });

    return "<div"
    + hook
    + " data-replace='true'/>";
  });


  var controlslugs = function() {
    var slugs = [];
    slugs.push((this.title && this.title.length > 15 )? this.title.substr(0, 15) + "..." : this.title);
    can.each(this.implementing_controls, function(val) {
      slugs.push.apply(slugs, controlslugs.call(this));
    });
    return slugs;
  };

  var countcontrols = function() {
    var slugs = [];
    can.each(this.linked_controls, function() {
      slugs.push.apply(slugs, controlslugs.apply(this));
    });
    return slugs.length;
  };

  Mustache.registerHelper("controlscount", countcontrols);

  Mustache.registerHelper("controlslugs", function() {
    var slugs = [];
    can.each(this.linked_controls, function() {
      slugs.push.apply(slugs, controlslugs.apply(this)); 
    });
    return slugs.join(arguments.length > 1 ? arguments[0] : " ");
  });

$.each({
	"rcontrols" : "RegControl"
	, "ccontrols" : "Control"
}, function(key, val) {
  Mustache.registerHelper(key, function(obj, options) {
    var implementing_control_ids = []
    , ctls_list = obj.linked_controls;

    can.each(ctls_list, function(ctl) {
      var ctl_model = namespace.CMS.Models[val].findInCacheById(ctl.id);
      if(ctl_model && ctl_model.implementing_controls && ctl_model.implementing_controls.length) {
        implementing_control_ids = implementing_control_ids.concat(
          can.map(ctl_model.implementing_controls, function(ictl) { return ictl.id })
        );
      }
    });

    return can.map(
      $(ctls_list).filter( 
        function() {
          return $.inArray(this.id, implementing_control_ids) < 0;
        })
      , function(ctl) { return options.fn({ foo_controls : namespace.CMS.Models[val].findInCacheById(ctl.id) }); }
    )
    .join("\n");
  });
});

Mustache.registerHelper("if_equals", function(val1, val2, options) {
  var that = this, _val1, _val2;
  function exec() {
    if(_val1 == _val2) return options.fn(options.contexts);
    else return options.inverse(options.contexts);
  }
    if(typeof val1 === "function") { 
      if(val1.isComputed) {
        val1.bind("change", function(ev, newVal, oldVal) {
          _val1 = newVal;
          return exec();
        });
      }
      _val1 = val1.call(this);
    } else {
      _val1 = val1;
    }
    if(typeof val2 === "function") { 
      if(val2.isComputed) {
        val2.bind("change", function(ev, newVal, oldVal) {
          _val2 = newVal;
          exec();
        });
      }
      _val2 = val2.call(this);
    } else {
      _val2 = val2;
    }

  return exec();
});

Mustache.registerHelper("if_match", function(val1, val2, options) {
  var that = this, _val1, _val2;
  function exec() {
    var re = new RegExp(_val2);
    if(re.test(_val1)) return options.fn(that);
    else return options.inverse(that);
  }
    if(typeof val1 === "function") {
      if(val1.isComputed) {
        val1.bind("change", function(ev, newVal, oldVal) {
          _val1 = newVal;
          return exec();
        });
      }
      _val1 = val1.call(this);
    } else {
      _val1 = val1;
    }
    if(typeof val2 === "function") {
      if(val2.isComputed) {
        val2.bind("change", function(ev, newVal, oldVal) {
          _val2 = newVal;
          exec();
        });
      }
      _val2 = val2.call(this);
    } else {
      _val2 = val2;
    }

  return exec();
});

Mustache.registerHelper("if_null", function(val1, options) {
  var that = this, _val1;
  function exec() {
    if(_val1 == null) return options.fn(that);
    else return options.inverse(that);
  }
    if(typeof val1 === "function") { 
      if(val1.isComputed) {
        val1.bind("change", function(ev, newVal, oldVal) {
          _val1 = newVal;
          return exec();
        });
      }
      _val1 = val1.call(this);
    } else {
      _val1 = val1;
    }
  return exec();
});

can.each(["firstexist", "firstnonempty"], function(fname) {
  Mustache.registerHelper(fname, function() {
    var args = can.makeArray(arguments).slice(0, arguments.length - 1);
    for(var i = 0; i < args.length; i++) {
      var v = args[i];
      if(typeof v === "function") v = v.call(this);
      if(v != null && (fname === "firstexist" || !!(v.toString().trim().replace(/&nbsp;|\s|<br *\/?>/g, "")))) return v.toString();
    }
    return "";
  });
});

Mustache.registerHelper("pack", function() {
  var options = arguments[arguments.length - 1];
  var objects = can.makeArray(arguments).slice(0, arguments.length - 1);
  var pack = {};
  can.each(objects, function(obj, i) {
      if(typeof obj === "function") {
          objects[i] = obj = obj();
      }
    // if(obj instanceof can.Observe) {
    //   obj.bind("change", function(ev, attr, how, newVal, oldVal) {
    //     var tokens, idx, subobj;
    //     switch(how) {
    //     case "remove":
    //     case "add":
    //     tokens = attr.split(".");
    //     idx = tokens.pop();
    //     subobj = can.getObject(tokens.join("."), pack);
    //     subobj && (subobj instanceof can.Observe.List 
    //       ? subobj.splice.apply(subobj, how === "remove" ? [+idx, 1] : [+idx, 0, newVal])
    //       : pack.attr(attr, newVal));
    //     break;
    //     default:          
    //     pack.attr(attr, newVal);
    //     }
    //   });
    // }
    if(obj._data) {
      obj = obj._data;
    }
    for(var k in obj) {
      if(obj.hasOwnProperty(k)) {
        pack[k] = obj[k];
      }
    }
  });
  if(options.hash) {
    for(var k in options.hash) {
      if(options.hash.hasOwnProperty(k)) {
        pack[k] = options.hash[k];
      }
    }
  }
  //pack.attr("packed", pack.serialize()); //account for Can 1.1.3 not constructing context stack properly
  pack = new can.Observe(pack);
  var retval = options.fn(pack);
  return retval;
});


Mustache.registerHelper("is_beta", function(){
  var options = arguments[arguments.length - 1];
  if($(document.body).hasClass('BETA')) return options.fn(this);
  else return options.inverse(this);
});

Mustache.registerHelper("if_page_type", function(page_type, options) {
  var options = arguments[arguments.length - 1];
  if (window.location.pathname.split('/')[1] == page_type)
    return options.fn(this);
  else
    return options.inverse(this);
});

// Render a named template with the specified context, serialized and
// augmented by 'options.hash'
Mustache.registerHelper("render", function(template, context, options) {
  if(!options) {
    options = context;
    context = this;
  }

  if(typeof context === "function") {
    context = context();
  }

  if(typeof template === "function") {
    template = template();
  }

  context = $.extend({}, context.serialize ? context.serialize() : context);

  if (options.hash) {
    for(var k in options.hash) {
      if(options.hash.hasOwnProperty(k)) {
        context[k] = options.hash[k];
        if (typeof context[k] == "function")
          context[k] = context[k]();
      }
    }
  }

  return can.view.render(template, context);
});

// Like 'render', but doesn't serialize the 'context' object, and doesn't
// apply options.hash
Mustache.registerHelper("renderLive", function(template, context, options) {
  if(!options) {
    options = context;
    context = this;
  }

  if(typeof context === "function") {
    context = context();
  }

  if(typeof template === "function") {
    template = template();
  }

  return can.view.render(template, context);
});

function defer_render(tag_name, func, deferred) {
  var hook
    ;

  tag_name = tag_name || "span";

  function hookup(element, parent, view_id) {
    var f = function() {
      var frag_or_html = func.apply(this, arguments);
      $(element).html(frag_or_html);
    };
    if (deferred) {
      deferred.done(f);
    }
    else
      setTimeout(f, 13);
  }

  hook = can.view.hook(hookup);
  return ["<", tag_name, " ", hook, ">", "</", tag_name, ">"].join("");
}

Mustache.registerHelper("defer", function(tag_name, options) {
  var context = this;

  if (!options) {
    options = tag_name;
    tag_name = "span";
  }

  return defer_render(tag_name, function() {
    return options.fn(context);
  });
});

Mustache.registerHelper("pbc_is_read_only", function() {
  var options = arguments[arguments.length - 1];
  if (window.location.pathname.split('/')[1] == 'pbc_lists')
    return options.inverse(this);
  else
    return options.fn(this);
});

Mustache.registerHelper("with_line_breaks", function(content) { 
  var value = typeof content === "function" ? content() : content;
  if (value && value.search(/<\w+[^>]*>/) < 0)
    return value.replace(/\n/g, "<br />");
  else
    return value;
});

Mustache.registerHelper("show_expander", function() {
  var options = arguments[arguments.length - 1]
  , args = can.makeArray(arguments).slice(0, arguments.length - 1)
  , disjunctions = [[]]
  , not = false;
  for(var i = 0; i < args.length; i++) {
    if(args[i] === "||") {
      disjunctions.push([]);
    } else if (args[i] === "!") {
      not = true;
    } else {
      disjunctions[disjunctions.length - 1].push(not ? { not : args[i] } : args[i]);
      not = false;
    }
  }

  return can.reduce(disjunctions, function(a, b) {
    return a || can.reduce(b, function(c, d) {
      if(!c)
        return false;

      var not = !!d.not;
      d = d.not ? d.not : d;

      typeof d === "function" && (d = d());

      var pred = (d && (d.length == null || d.length > 0));
      if(not) pred = !pred;
      return pred;
    }, true);
  }, false) ? options.fn(this) : options.inverse(this);
});

Mustache.registerHelper("allow_help_edit", function() {
  var options = arguments[arguments.length - 1];
  return options.fn(this); //always true for now
});

Mustache.registerHelper("all", function(type, options) {
  var model = CMS.Models[type] || GGRC.Models[type]
  , $dummy_content = $(options.fn({}).trim()).first()
  , tag_name = $dummy_content.prop("tagName")
  , items_dfd, hook;

  function hookup(element, parent, view_id) {
    items_dfd.done(function(items){
      var $el = $(element);
      can.each(items, function(item) {
        $(can.view.frag(options.fn(item), parent)).appendTo(element.parentNode);
      });
      $el.remove();
    });
    return element.parentNode;
  }

  if($dummy_content.attr("data-view-id")) {
    can.view.hookups[$dummy_content.attr("data-view-id")] = hookup;
  } else {
    hook = can.view.hook(hookup);
    $dummy_content.attr.apply($dummy_content, can.map(hook.split('='), function(s) { return s.replace(/'|"| /, "");}));
  }

  items_dfd = model.findAll();
  return "<" + tag_name + " data-view-id='" + $dummy_content.attr("data-view-id") + "'></" + tag_name + ">";
});

Mustache.registerHelper("handle_context", function() {
  var context_href = this.attr('context.href')
    , context_id = this.attr('context.id')
    ;

  return [
    "<input type='hidden' name='context.href'" +
      (context_href ? ("value='" + context_href + "'") : "") +
      " null-if-empty='null-if-empty' />",
    "<input type='hidden' name='context.id'" +
      (context_id ? ("value='" + context_id + "'") : "") +
      " null-if-empty='null-if-empty' numeric='numeric' />"
    ].join("\n");
});

can.each(["page_object", "current_user"], function(fname) {
  Mustache.registerHelper("with_" + fname + "_as", function(name, options) {
    if(!options) {
      options = name;
      name = fname;
    }
    var page_object = (fname === "current_user" ? CMS.Models.Person.model(GGRC.current_user) : GGRC.page_instance());
    if(page_object) {
      var p = {};
      p[name] = page_object;
      options.contexts.push(p);
      return options.fn(options.contexts);
    } else {
      return options.inverse(options.contexts);
    }
  });
});

Mustache.registerHelper("role_checkbox", function(role, model, operation) {
  return [
    '<input type="checkbox" name="permissions."'
    , operation
    , '" value="'
    , model.model_singular
    , '"'
    , role.allowed(operation, model) ? ' checked="checked"' : ''
    , '>'
  ].join("");
});

Mustache.registerHelper("private_program", function(modal_title) {
  return resolve_computed(modal_title).indexOf("New ") !=0 ? '' : [
    '<div class="span6">'
    , '<label>'
    , 'Privacy'
    , '<i class="grcicon-help-black" rel="tooltip" title="Should only certain people know about this Program?  If so, make it Private."></i>'
    , '</label>'
    , '<div class="checkbox-area">'
    , '<input name="private" value="private" type="checkbox"> Private Program'
    , '</div>'
    , '</div>'
  ].join("");
});


Mustache.registerHelper("can_link_to_page_object", function(context, options) {
  if(!options) {
    options = context;
    context = options.contexts ? options.contexts[options.contexts.length - 1] : this;
  }

  var page_type = GGRC.infer_object_type(GGRC.page_object);
  var context_id = null;
  if (page_type === CMS.Models.Program || !(context instanceof CMS.Models.Program)) {
    context_id = GGRC.page_object[page_type.table_singular].context ?
      GGRC.page_object[page_type.table_singular].context.id : null;
  } else {
    context_id = context.context ? context.context.id : null;
  }
  var join_model_name = GGRC.JoinDescriptor.join_model_name_for(
      page_type.shortName, context.constructor.shortName);
  if (join_model_name && Permission.is_allowed('create', join_model_name, context_id)) {
    return options.fn(options.contexts);
  } else {
    return options.inverse(options.contexts);
  }
});

Mustache.registerHelper("iterate", function() {
  var args = can.makeArray(arguments).slice(0, arguments.length - 1)
  , options = arguments[arguments.length - 1]

  return can.map(args, function(arg) {
    var ctx = $.extend([], options.contexts);
    ctx.push({iterator : arg});
    return options.fn(ctx);
  }).join("");
});

Mustache.registerHelper("is_private", function(options) {
  var context_id = this.attr('context.id');
  if (context_id != undefined && context_id != null) {
    return options.fn(this);
  }
  return options.inverse(this);
});

Mustache.registerHelper("option_select", function(object, attr_name, role) {
  var selected_option = object.attr(attr_name)
    , selected_id = selected_option ? selected_option.id : null
    , options_dfd = CMS.Models.Option.for_role(role)
    ;

  function get_select_html(options) {
    return [
        '<select class="span12" model="Option"'
      ,   ' name="', attr_name
      , '">'
      , '<option value=""'
      ,   !selected_id ? ' selected=selected' : ''
      , '>None</option>'
      , can.map(options, function(option) {
          return [
            '<option value="', option.id, '"'
          ,   selected_id == option.id ? ' selected=selected' : ''
          , '>'
          ,   option.title
          , '</option>'
          ].join('');
        }).join('\n')
      , '</select>'
    ].join('');
  }

  return defer_render('select', get_select_html, options_dfd);
});

Mustache.registerHelper("category_select", function(object, attr_name, scope) {
  var selected_options = object.attr(attr_name) || []
    , selected_ids = can.map(selected_options, function(selected_option) {
        return selected_option.id;
      })
    , options_dfd = CMS.Models.Category.for_scope(scope)
    ;

  function get_select_html(options) {
    return [
        '<select class="span12" model="Category" multiple=multiple'
      ,   ' name="', attr_name
      , '">'
      , can.map(options, function(option) {
          return [
            '<option value="', option.id, '"'
          ,   selected_ids.indexOf(option.id) > -1 ? ' selected=selected' : ''
          , '>'
          ,   option.name
          , '</option>'
          ].join('');
        }).join('\n')
      , '</select>'
    ].join('');
  }

  return defer_render('select', get_select_html, options_dfd);
});

Mustache.registerHelper("schemed_url", function(url) {
  if (url) {
    url = url.isComputed? url(): url;
    if (url && !url.match(/^[a-zA-Z]+:/)) {
        return 'http://' + url;
    }
  }
  return url;
});

function when_attached_to_dom(el, cb) {
  // Trigger the "more" toggle if the height is the same as the scrollable area
  el = $(el);
  !function poll() {
    if (el.closest(document.documentElement).length) {
      cb();
    }
    else {
      setTimeout(poll, 100);
    }
  }();
}

Mustache.registerHelper("trigger_created", function() {
  return function(el) {
    when_attached_to_dom(el, function() {
      $(el).trigger("contentAttached");
    });
  };
});

Mustache.registerHelper("show_long", function() {
  return  [
      '<a href="javascript://" class="show-long"'
    , can.view.hook(function(el, parent, view_id) {
        el = $(el);

        var content = el.prevAll('.short');
        if (content.length) {
          !function hide() {
            // Trigger the "more" toggle if the height is the same as the scrollable area
            if (el[0].offsetHeight) {
              if (content[0].offsetHeight === content[0].scrollHeight) {
                el.trigger('click');
              }
            }
            else {
              // If there is an open/close toggle, wait until "that" is triggered
              var root = el.closest('.tree-item')
                , toggle;
              if (root.length && !root.hasClass('item-open') && (toggle = root.find('.openclose')) && toggle.length) {
                // Listen for the toggle instead of timeouts
                toggle.one('click', function() {
                  // Delay to ensure all event handlers have fired
                  setTimeout(hide, 0);
                });
              }
              // Otherwise just detect visibility
              else {
                setTimeout(hide, 100);
              }
            }
          }();
        }
      })
    , ">...more</a>"
  ].join('');
});

Mustache.registerHelper("using", function(args, options) {
  var refresh_queue = new RefreshQueue()
    , context
    , frame = new can.Observe()
    , i, arg;

  args = can.makeArray(arguments);
  options = args.pop();
  context = options.contexts || this;

  if (options.hash) {
    for (i in options.hash) {
      if (options.hash.hasOwnProperty(i)) {
        arg = options.hash[i];
        arg = Mustache.resolve(arg);
        if (arg && arg.reify) {
          refresh_queue.enqueue(arg.reify());
          frame.attr(i, arg.reify());
        } else {
          frame.attr(i, arg);
        }
      }
    }
  }

  function finish() {
    return options.fn(frame);
  }

  return defer_render('span', finish, refresh_queue.trigger());
});

Mustache.registerHelper("unmap_or_delete", function(instance, mappings) {
  if (can.isFunction(instance))
    instance = instance();
  if (can.isFunction(mappings))
    mappings = mappings();
  if (mappings.indexOf(instance) > -1) {
    if (mappings.length == 1) {
      if (mappings[0] instanceof CMS.Models.Control)
        return "Unmap"
      else 
        return "Delete"
    }
    else
      return "Unmap" // "Unmap and Delete"
  } else
    return "Unmap"
});

Mustache.registerHelper("if_result_has_extended_mappings", function(
    bindings, parent_instance, options) {
  //  Render the `true` / `fn` block if the `result` exists (in this list)
  //  due to mappings other than directly to the `parent_instance`.  Otherwise
  //  Render the `false` / `inverse` block.
  bindings = Mustache.resolve(bindings);
  bindings = resolve_computed(bindings);
  parent_instance = Mustache.resolve(parent_instance);
  var has_extended_mappings = false
    , i
    ;

  for (i=0; i<bindings.length; i++) {
    if (bindings[i].instance !== parent_instance)
      has_extended_mappings = true;
  }

  if (has_extended_mappings)
    return options.fn(options.contexts);
  else
    return options.inverse(options.contexts);
});

Mustache.registerHelper("each_with_extras_as", function(name, list, options) {
  //  Iterate over `list` and render the provided block with additional
  //  variables available in the context, specifically to enable joining with
  //  commas and using "and" in the right place.
  //
  //  * `<name>`: Instead of rendering with the item as the current context,
  //      make the item available at the specified `name`
  //  * index
  //  * length
  //  * isFirst
  //  * isLast
  name = Mustache.resolve(name);
  list = Mustache.resolve(list);
  list = resolve_computed(list);
  var i
    , output = []
    , frame
    , length = list.length
    ;
  for (i=0; i<length; i++) {
    frame = {}
    frame.index = i;
    frame.isFirst = i == 0;
    frame.isLast = i == length - 1;
    frame.length = length;
    frame[name] = list[i];
    output.push(options.fn(new can.Observe(frame)));
    //  FIXME: Is this legit?  It seems necessary in some cases.
    //contexts = options.contexts.concat([frame]);
    //contexts.___st4ck3d = true;
    //output.push(options.fn(contexts));
  }
  return output.join("");
});

Mustache.registerHelper("link_to_tree", function(options) {
  var args = [].slice.apply(arguments)
    , options = args.pop()
    , link = []
    ;

  args = can.map(args, Mustache.resolve);
  args = can.map(args, function(stub) { return stub.reify(); });
  link.push("#" + args[0].constructor.table_singular + "_widget");
  //  FIXME: Add this back when extended-tree-routing is enabled
  //for (i=0; i<args.length; i++)
  //  link.push(args[i].constructor.table_singular + "-" + args[i].id);
  return link.join("/");
});

Mustache.registerHelper("date", function(date) {
  var m = moment(new Date(date.isComputed ? date() : date))
    , dst = m.isDST()
    ;
  return m.zone(dst ? "-0700" : "-0800").format("MM/DD/YYYY hh:mm:ssa") + " " + (dst ? 'PDT' : 'PST');
});

/**
 * Checks permissions. 
 * RESOURCE_TYPE and CONTEXT_ID will be retrieved from GGRC.page_object if not defined.
 * Usage:
 *  {{#is_allowed ACTION [ACTION2 ACTION3...] RESOURCE_TYPE CONTEXT_ID}} content {{/is_allowed}}
 *  {{#is_allowed ACTION RESOURCE_TYPE}} content {{/is_allowed}}
 *  {{#is_allowed ACTION CONTEXT_ID}} content {{/is_allowed}}
 *  {{#is_allowed ACTION}} content {{/is_allowed}}
 */
var allowed_actions = [
      "create", "read", "update", "delete",
      "join_create", "join_read", "join_update", "join_delete"];
Mustache.registerHelper("is_allowed", function() {
  var allowed_page = GGRC.page_instance()
    , args = Array.prototype.slice.call(arguments, 0)
    , actions = []
    , resource_type = allowed_page && allowed_page.constructor.shortName
    , context_id = (allowed_page && allowed_page.context && allowed_page.context.id) || null
    , options = args[args.length-1]
    , passed = true
    ;

  // Resolve arguments
  can.each(args, function(arg, i) {
    arg = typeof arg === 'function' && arg.isComputed ? arg() : arg;

    if (typeof arg === 'string' && can.inArray(arg, allowed_actions) > -1) {
      actions.push(arg);
    }
    else if (typeof arg === 'string') {
      resource_type = arg;
    }
    else if (typeof arg === 'number' || arg == null) {
      context_id = arg;
    } else if (typeof arg === 'object' && arg instanceof can.Model) {
      if (GGRC.page_model instanceof CMS.Models.Program) {
        resource_type = arg.constructor.shortName
      } else {
        resource_type = arg.constructor.shortName;
        context_id = arg.context ? arg.context.id : null;
      }
    }
  });
  if (options.hash && typeof options.hash.context !== undefined && !options.hash.context) {
    context_id = null;
  }
  actions = actions.length ? actions : allowed_actions;

  // Check permissions
  can.each(actions, function(action) {
    var actual_resource_type = resource_type;
    var actual_action = action;
    if (action.indexOf("join_") == 0) {
      actual_action = action.slice(5);
      actual_resource_type = GGRC.JoinDescriptor.join_model_name_for(
        GGRC.page_model.constructor.shortName, resource_type);
    }
    passed = passed && Permission.is_allowed(actual_action, actual_resource_type, context_id);
  });

  return passed
    ? options.fn(options.contexts || this) 
    : options.inverse(options.contexts || this)
    ;
});

Mustache.registerHelper("is_allowed_all", function(action, instances, options) {
  var passed = true;

  action = resolve_computed(action);
  instances = resolve_computed(instances);

  can.each(instances, function(instance) {
    var resource_type
      , context_id
      ;

    resource_type = instance.constructor.shortName;
    context_id = instance.context ? instance.context.id : null;

    passed = passed && Permission.is_allowed(action, resource_type, context_id);
  });

  if (passed)
    return options.fn(options.contexts || this);
  else
    return options.inverse(options.contexts || this);
});

Mustache.registerHelper("is_allowed_to_map", function(source, target, options) {
  //  For creating mappings, we only care if the user can create instances of
  //  the join model.
  //  - `source` must be a model instance
  //  - `target` must be the name of the target model
  //
  //  FIXME: This should actually iterate through all applicable join models
  //    and return success if any one matches.
  var target_type
    , resource_type
    , context_id
    ;

  source = resolve_computed(source);
  target = resolve_computed(target);

  if (target instanceof can.Model)
    target_type = target.constructor.shortName;
  else
    target_type = target;

  //if (!(source instanceof can.Model)) {
  //  //  If `source` is not a model instance, assume they want to link to the
  //  //  page object.
  //  options = target;
  //  target = source;
  //  source = GGRC.page_instance();
  //}

  resource_type = GGRC.JoinDescriptor.join_model_name_for(
    source.constructor.shortName, target_type);

  context_id = source.context ? source.context.id : null;
  if (!(source instanceof CMS.Models.Program)
      && target instanceof CMS.Models.Program)
    context_id = target.context ? target.context.id : null;

  // We should only map objects that have join models
  if ((!(options.hash && options.hash.join) || resource_type) && Permission.is_allowed('create', resource_type, context_id))
    return options.fn(options.contexts || this);
  else
    return options.inverse(options.contexts || this);
});

function resolve_computed(maybe_computed) {
  return (typeof maybe_computed === "function" && maybe_computed.isComputed) ? maybe_computed() : maybe_computed;
}

Mustache.registerHelper("attach_spinner", function(spin_opts, styles) {
  spin_opts = resolve_computed(spin_opts);
  styles = resolve_computed(styles);
  spin_opts = typeof spin_opts === "string" ? JSON.parse(spin_opts) : {};
  styles = typeof styles === "string" ? styles : "";
  return function(el) {
    var spinner = new Spinner(spin_opts).spin();
    $(el).append($(spinner.el).attr("style", $(spinner.el).attr("style") + ";" + styles)).data("spinner", spinner);
  };
});

Mustache.registerHelper("determine_context", function(page_object, target) {
  if (page_object.constructor.shortName == "Program") {
    return page_object.context ? page_object.context.id : null;
  } else if (target.constructor.shortName == "Program") {
    return target.context ? target.context.id : null;
  }
  return page_object.context ? page_object.context.id : null;
});

Mustache.registerHelper("json_escape", function(obj, options) {
  return (""+resolve_computed(obj))
    .replace(/"/g, '\\"')
    //  FUNFACT: JSON does not allow wrapping strings with single quotes, and
    //    thus does not allow backslash-escaped single quotes within strings.
    //    E.g., make sure attributes use double quotes, or use character
    //    entities instead -- but these aren't replaced by the JSON parser, so
    //    the output is not identical to input (hence, not using them now.)
    //.replace(/'/g, "\\'")
    //.replace(/"/g, '&#34;').replace(/'/g, "&#39;")
    .replace(/\n/g, "\\n").replace(/\r/g, "\\r");
});

Mustache.registerHelper("localize_date", function(date) {
  date = resolve_computed(date);
  return date ? moment(date).format("MM/DD/YYYY") : "";
});

Mustache.registerHelper("instance_ids", function(list, options) {
  //  `instance_ids` is used only to extract a comma-separated list of
  //  instance `id` values for use by `Export Controls` link in
  //  `assets/mustache/controls/tree_footer.mustache`
  var ids;
  list = resolve_computed(Mustache.resolve(list));
  if (list)
    ids = can.map(list, function(result) { return result.attr("instance.id"); });
  else
    ids = [];
  return ids.join(",");
});

<<<<<<< HEAD
Mustache.registerHelper("local_time_range", function(start, end, options) {
  var tokens = [];
  start = moment(start, "HH:mm");
  end = moment(end, "HH:mm");
  while(start < end) {
    tokens.push("<option value='", start.format("HH:mm:ss\\Z"), "'>", start.format("hh:mm A"), "</option>\n");
    start.add(1, "hour");
  }
  return new String(tokens.join(""));
});
=======
Mustache.registerHelper("mapping_count", function(instance) {
  var args = can.makeArray(arguments)
    , mappings = args.slice(1, args.length - 1)
    , options = args[args.length-1]
    , root = options.contexts[0]
    , mapping
    ;
  instance = resolve_computed(args[0]);

  // Find the most appropriate mapping
  for (var i = 0; i < mappings.length; i++) {
    if (instance.get_binding(mappings[i])) {
      mapping = mappings[i];
      break;
    }
  }

  if (!root[mapping]) {
    root.attr(mapping, new can.Observe.List());
    root.attr(mapping).attr('loading', true);
    instance.constructor.findOne({ id: instance.id }).done(function(full_instance) {
      if (full_instance.get_binding(mapping)) {
        full_instance.get_list_loader(mapping).done(function(list) {
          root.attr(mapping, list);
        })
      }
      else
        root.attr(mapping).attr('loading', false);
    });
  }

  return (root.attr(mapping).attr('loading') ? options.inverse(options.contexts) : options.fn(''+root.attr(mapping).attr('length')));
});

Mustache.registerHelper("visibility_delay", function(delay, options) {
  delay = resolve_computed(delay);

  return function(el) {
    setTimeout(function() {
      if ($(el.parentNode).is(':visible'))
        $(el).append(options.fn(options.contexts));
    }, delay);
    return el;
  };
});

// This retrieves the potential orphan stats for a given instance
// Example: "This may also delete 3 Sections, 2 Controls, and 4 object mappings."
Mustache.registerHelper("delete_counts", function(instance, options) {
  instance = resolve_computed(instance)
  var root = options.contexts[0];

  // Retrieve the orphan stats
  if (!root.attr('orphaned_status')) {
    root.attr('orphaned_status', 'loading');
    instance.constructor.findOne({ id: instance.id }).done(function(full_instance) {
      if (full_instance.get_binding('orphaned_objects')) {
        full_instance.get_list_loader('orphaned_objects').done(function(list) {
          var objects = new can.Observe.List()
            , mappings = new can.Observe.List()
            ;
          can.each(list, function(mapping) {
            var inst;
            if (inst = is_join(mapping))
              mappings.push(inst);
            else
              objects.push(mapping.instance);
          })
          root.attr({
              orphaned_objects: objects
            , orphaned_mappings: mappings
            , orphaned_status: 'loaded'
          });
        })
      }
      else
        root.attr('orphaned_status', 'failed');
    });
  }

  // Return the dynamic result
  var objects = root.attr('orphaned_objects')
    , mappings = root.attr('orphaned_mappings')
    ;
  if (root.attr('orphaned_status') === 'loading') {
    return options.inverse(options.contexts);
  }
  else if (root.attr('orphaned_status') === 'failed' || (!objects.attr('length') && !mappings.attr('length'))) {
    return '';
  }
  else {
    var counts = {}
      , result = []
      , parts = 0
      ;

    // Generate the summary
    result.push('This may also delete');
    if (objects.attr('length')) {
      can.each(objects, function(instance) {
        var title = instance.constructor.title_singular;
        counts[title] = counts[title] || {
            model: instance.constructor
          , count: 0
          };
        counts[title].count++;
      });
      can.each(counts, function(count, i) {
        parts++;
        result.push(count.count + ' ' + (count.count === 1 ? count.model.title_singular : count.model.title_plural) + ',')
      });
    }
    if (mappings.attr('length')) {
      parts++;
      result.push(mappings.attr('length') + ' object mapping' + (mappings.attr('length') !== 1 ? 's' : ''));
    }

    // Clean up commas, add an "and" if appropriate
    parts >= 1 && parts <= 2 && (result[result.length - 1] = result[result.length - 1].replace(',',''));
    parts === 2 && (result[result.length - 2] = result[result.length - 2].replace(',',''));
    parts >= 2 && result.splice(result.length - 1, 0, 'and');

    return options.fn(result.join(' ') + (objects.attr('length') || mappings.attr('length') ? '.' : ''));
  }
});
function is_join(mapping) {
  if (mapping.mappings.length > 0) {
    for (var i = 0, child; child = mapping.mappings[i]; i++) {
      if (child = is_join(child)) {
        return child;
      }
    }
  }
  return mapping.instance && mapping.instance instanceof can.Model.Join && mapping.instance;
}
>>>>>>> 1da67bd4

})(this, jQuery, can);<|MERGE_RESOLUTION|>--- conflicted
+++ resolved
@@ -1214,7 +1214,6 @@
   return ids.join(",");
 });
 
-<<<<<<< HEAD
 Mustache.registerHelper("local_time_range", function(start, end, options) {
   var tokens = [];
   start = moment(start, "HH:mm");
@@ -1225,7 +1224,7 @@
   }
   return new String(tokens.join(""));
 });
-=======
+
 Mustache.registerHelper("mapping_count", function(instance) {
   var args = can.makeArray(arguments)
     , mappings = args.slice(1, args.length - 1)
@@ -1361,6 +1360,5 @@
   }
   return mapping.instance && mapping.instance instanceof can.Model.Join && mapping.instance;
 }
->>>>>>> 1da67bd4
 
 })(this, jQuery, can);