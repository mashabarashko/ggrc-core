/*!
    Copyright (C) 2013 Google Inc., authors, and contributors <see AUTHORS file>
    Licensed under http://www.apache.org/licenses/LICENSE-2.0 <see LICENSE file>
    Created By: brad@reciprocitylabs.com
    Maintained By: brad@reciprocitylabs.com
*/

//= require can.jquery-all

function _firstElementChild(el) {
  if (el.nodeType === Node.DOCUMENT_FRAGMENT_NODE) {
    for (i=0; i<el.childNodes.length; i++) {
      if (el.childNodes[i].nodeType !== Node.TEXT_NODE)
        return el.childNodes[i];
    }
  } else {
    return el;
  }
}

can.Observe("can.Observe.TreeOptions", {
  defaults : {
    instance : undefined
    , parent : null
    , children_drawn : false
  }
}, {
  // init : function() {
  //   this.bind("child_options.*.list", function(ev, newVal) {
  //     this.attr("children_drawn", !newVal.length)
  //     .attr("children_drawn", !!newVal.length);
  //   });
  // }
});

can.Control("CMS.Controllers.TreeLoader", {
  defaults : {}
}, {
  init_spinner: function() {
    var spinner
      , $spinner
      , $spinner_li
      , $footer = this.element.children('.tree-footer').first()
      ;

    if (this.element) {
      // Only show the spinner if this is the last subtree
      // FIXME: This spinner will disappear when this list is completely
      //   loaded, even if other lists are still pending.
      if (this.element.next().length > 0)
        return;

      spinner = new Spinner({
          "radius": 4
        , "length": 4
        , "width": 2
        }).spin();
      $spinner = $(spinner.el);
      $spinner_li = $('<li class="tree-footer tree-item tree-spinner" />');
      $spinner_li.append($spinner);
      $spinner.css({
          display: 'inline-block'
        , paddingLeft: '20px'
        , left: '10px'
        , top: '-4px'
      });
      // Admin dashboard
      if ($footer.length == 0 && this.element.children('.tree-structure').length > 0) {
        this.element.children('.tree-structure').append($spinner_li);
      }
      // My Work
      else if($footer.length == 0){
        this.element.append($spinner_li);
      }
      else {
        $footer.before($spinner_li);
      }
    }
  }
  , prepare: function() {
    var that = this;

    if (this._prepare_deferred)
      return this._prepare_deferred;

    this._prepare_deferred = new $.Deferred();
    this._prepare_deferred.resolve();

    this._attached_deferred.then(function() {
      if (that.element) {
        that.element.trigger("updateCount", 0)
        if (that.options.allow_reading) {
          that.init_count();
        }
      }
    });

    return this._prepare_deferred;
  }
  , display: function() {
      var that = this;

      if (this._display_deferred) {
        return this._display_deferred;
      }

      this._display_deferred = $.when(this._attached_deferred, this.prepare());

      this._display_deferred.then(function() {
        return $.when(that.fetch_list(), that.init_view())
          .then(that.proxy("draw_list"));
      });

      return this._display_deferred;
    }
  , draw_list : function(list) {
    if (this._draw_list_deferred)
      return this._draw_list_deferred;
    this._draw_list_deferred = new $.Deferred();
    if (this.element && !this.element.closest('body').length)
      return;

    var that = this
      , refresh_queue = new RefreshQueue();

    if(list) {
      list = list.length == null ? new can.Observe.List([list]) : list;
    } else {
      list = this.options.list;
    }

    if(!this.element)
      return;  //controller has been destroyed

    if(!this.options.original_list) {
      this.options.attr("original_list", list);
    }
    this.options.attr("list", []);
    this.on();

    var temp_list = [];
    can.each(list, function(v, i) {
      var item = that.prepare_child_options(v);
      temp_list.push(item);
      if(!item.instance.selfLink) {
        refresh_queue.enqueue(v.instance);
      }
    });

    temp_list = can.map(temp_list, function(o) { if (o.instance.selfLink) return o; })
    this._draw_list_deferred = this.enqueue_items(temp_list);
    return this._draw_list_deferred;
  }

  , "{original_list} add" : function(list, ev, newVals, index) {
    var that = this
      , real_add = []
      ;
    can.each(newVals, function(newVal) {
      var _newVal = newVal.instance ? newVal.instance : newVal;
      if(!that.oldList || !~can.inArray(_newVal, that.oldList)) {
        that.element && real_add.push(newVal);
        //that.element.trigger("newChild", newVal);
      }
    });
    delete that.oldList;
    this.enqueue_items(real_add);
  }

  , _loading_started: function() {
      if (!this._loading_deferred) {
        this._loading_deferred = new $.Deferred();
        this.init_spinner();
        this.element.trigger("loading");
      }
    }

  , _loading_finished: function() {
      var loading_deferred;
      if (this._loading_deferred) {
        this.element.trigger("loaded");
        this.element.find(".tree-spinner").remove();
        loading_deferred = this._loading_deferred;
        this._loading_deferred = null;
        loading_deferred.resolve();
      }
    }

  , enqueue_items: function(items) {
      var that = this;

      if (!items || items.length == 0) {
        return new $.Deferred().resolve();
      }

      if (!this._pending_items) {
        this._pending_items = [];
        this._loading_started();
      }

      this._pending_items.push.apply(this._pending_items, items);
      this._pending_items_ms = Date.now();

      setTimeout(function() {
        if (!that._pending_items) {
          return;
        }
        var chunk = that._pending_items.splice(0, 5);
        that.insert_items(chunk);
        if (that._pending_items.length > 0) {
          setTimeout(arguments.callee, 100);
        }
        else {
          that._pending_items = null;
          setTimeout(function() {
            if (!that._pending_items) {
              that._loading_finished();
            }
          }, 200);
        }
      }, 100);

      return this._loading_deferred;
    }

  , insert_items: function(items) {
      var that = this
        , prepped_items = []
        ;

      can.each(items, function(item) {
        var prepped = that.prepare_child_options(item);
        if (prepped.instance.selfLink) {
          prepped_items.push(prepped);
        }
      });

      if (prepped_items.length > 0) {
        this.options.list.push.apply(this.options.list, prepped_items);
        this.add_child_lists(prepped_items);
      }
    }
});

CMS.Controllers.TreeLoader("CMS.Controllers.TreeView", {
  //static properties
  defaults : {
    model : null
    , header_view : null
    , show_view : null
    , footer_view : null
    , parent : null
    , list : null
    , single_object : false
    , find_params : {}
    , start_expanded : false //true
    , draw_children : true
    , find_function : null
    , options_property : "tree_view_options"
    , allow_reading : true
    , allow_mapping : true
    , allow_creating : true
    , child_options : [] //this is how we can make nested configs. if you want to use an existing
    //example child option :
    // { property : "controls", model : CMS.Models.Control, }
    // { parent_find_param : "system_id" ... }
  }
  , do_not_propagate : [
        "header_view", "footer_view", "list", "original_list", "single_object"
      , "find_function", "find_all_deferred"
      ]
}, {
  //prototype properties
  setup : function(el, opts) {
    var that = this;
    typeof this._super === "function" && this._super.apply(this, [el]);
    if(opts instanceof can.Observe) {

      this.options = opts;
      if (typeof(this.options.model) === "string")
        this.options.attr("model", CMS.Models[this.options.model]);
      if(this.options.model) {
        can.each(this.options.model[opts.options_property || this.constructor.defaults.options_property], function(v, k) {
          that.options.hasOwnProperty(k) || that.options.attr(k, v);
        });
      }
      can.each(this.constructor.defaults, function(v, k) {
        that.options.hasOwnProperty(k) || that.options.attr(k, v);
      });
    } else {
      if (typeof(opts.model) === "string")
        opts.model = CMS.Models[opts.model];
      this.options = new can.Observe(this.constructor.defaults).attr(opts.model ? opts.model[opts.options_property || this.constructor.defaults.options_property] : {}).attr(opts);
    }
  }

  , init : function(el, opts) {
    this.element.uniqueId();
    var that = this;

    if('parent_instance' in opts && 'status' in opts.parent_instance){
      var setAllowMapping = function(){
        var is_accepted = opts.parent_instance.attr('status') === 'Accepted'
          , admin = Permission.is_allowed("__GGRC_ADMIN__")
          ;
        that.options.attr("allow_mapping_or_creating", (admin || !is_accepted) &&
            (that.options.allow_mapping || that.options.allow_creating));
      }
      setAllowMapping();
      opts.parent_instance.bind('change', setAllowMapping);
    }
    else{
      this.options.attr("allow_mapping_or_creating",
        this.options.allow_mapping || this.options.allow_creating);
    }

    // Override nested child options for allow_* properties
    var allowed = {};
    this.options.each(function(item, prop) {
      if (prop.indexOf('allow') === 0 && item === false)
        allowed[prop] = item;
    });
    this.options.attr('child_options', this.options.child_options.slice(0));
    can.each(this.options.child_options, function(options, i) {
      that.options.child_options.attr(i, new can.Observe(can.extend(options.attr(), allowed)));
    });

    this._attached_deferred = new $.Deferred();
    if (this.element && this.element.closest('body').length)
      this._attached_deferred.resolve();
  }

  , " inserted": function() {
      this._attached_deferred.resolve();
    }

  , init_view : function() {
      var that = this
        , dfds = []
        ;

      if(this.options.header_view) {
        dfds.push(
          can.view(this.options.header_view, $.when(this.options)).then(function(frag) {
            if (that.element) {
              that.element.prepend(frag);
            }
          }));
      }

      // Init the spinner if items need to be loaded:
      if(this._count && this._count())
        this._loading_started();

      if(this.options.footer_view) {
        dfds.push(
          can.view(this.options.footer_view, this.options, function(frag) {
            if (that.element) {
              that.element.append(frag);
            }
          }));
      }

      return $.when.apply($.when, dfds);
    }

  , init_count : function() {
      var self = this
        ;

      if (!this.get_count_deferred
          && this.options.parent_instance && this.options.mapping) {
        this.get_count_deferred =
          this.options.parent_instance.get_list_counter(this.options.mapping);
      } else if (this.options.list_loader) {
        this.get_count_deferred =
          this.options.list_loader(this.options.parent_instance)
            .then(function(list) {
              return can.compute(function() {
                return list.attr("length");
              });
            });
      }
      if (this.get_count_deferred) {
        this.get_count_deferred.then(function(count) {
          self._count = count;
          self.element && self.element.trigger("updateCount", count());
          count.bind("change", function() {
            self.element && self.element.trigger("updateCount", count());
          });
        });
      }
    }

  , fetch_list : function() {
    var find_function;
    if (this.find_all_deferred) {
      //  Skip, because already done, e.g., display() already called
      return this.find_all_deferred;
    } /*else if (can.isFunction(this.options.find_params)) {
      this.options.list = this.options.find_params();
      this.draw_list();
    } */else {
      if(can.isEmptyObject(this.options.find_params.serialize())) {
        this.options.find_params.attr(
          "id", this.options.parent_instance ? this.options.parent_instance.id : undefined);
      }

      if (this.options.mapping) {
        this.find_all_deferred =
          this.options.parent_instance.get_list_loader(this.options.mapping);
      } else if (this.options.list_loader) {
        this.find_all_deferred =
          this.options.list_loader(this.options.parent_instance);
      } else {
        console.debug("Unexpected code path", this);
        /*
        if (this.options.find_function)
          find_function = this.options.find_function;
        else
          find_function = this.options.single_object ? "findOne" : "findAll";
        this.find_all_deferred =
          this.options.model[find_function](this.options.find_params.serialize());
        if (this.options.fetch_post_process)
          this.find_all_deferred =
            this.find_all_deferred.then(this.options.fetch_post_process);
        */
      }

      return this.find_all_deferred;
    }
  }
<<<<<<< HEAD
=======

  , display: function() {
      var that = this
        , tracker_stop = GGRC.Tracker.start(
            "TreeView", "display", this.options.model.shortName)
        ;

      if (this._display_deferred) {
        return this._display_deferred;
      }

      this._display_deferred = $.when(this._attached_deferred, this.prepare());

      this._display_deferred.then(function() {
        return $.when(that.fetch_list(), that.init_view())
          .then(that.proxy("draw_list"));
      }).done(tracker_stop);

      return this._display_deferred;
    }

>>>>>>> 9d92127d
  , display_path: function(path) {
      var that = this
        , rest = path.split("/")
        , step = rest.shift()
        , type_id = step.split("-")
        , type = type_id[0]
        , id = type_id.length > 0 && type_id[1]
        , $node
        , node_controller
        ;

      return this.display().then(function() {
        if (id) {
          //  FIXME: Make this trigger only direct children, *not* nodes of
          //    sub-trees.
          $node = that.element
            .find("[data-object-type=" + type + "][data-object-id=" + id + "]");
          node_controller = $node.control();
          if (node_controller && node_controller.trigger_expand) {
            return node_controller.trigger_expand().then(function() {
              node_controller.display_path(rest.join("/"));
            });
          }
          else {
            //  TODO: `resolve` or `reject` if path isn't found?
            return new $.Deferred().resolve();
          }
        }
        else {
          return new $.Deferred().resolve();
        }
      });
    }

  , prepare_child_options: function(v) {
    //  v may be any of:
    //    <model_instance>
    //    { instance: <model instance>, mappings: [...] }
    //    <TreeOptions>
    var tmp, that = this;
    if(!(v instanceof can.Observe.TreeOptions)) {
      tmp = v;
      v = new can.Observe.TreeOptions();
      v.attr("instance", tmp);
      this.options.each(function(val, k) {
        ~can.inArray(k, that.constructor.do_not_propagate) || v.attr(k, val);
      });
    }
    if (!(v.instance instanceof can.Model)) {
      if (v.instance.instance instanceof can.Model) {
        v.attr("result", v.instance);
        v.attr("mappings", v.instance.mappings_compute());
        v.attr("instance", v.instance.instance);
      } else {
        v.attr("instance", this.options.model.model(v.instance));
      }
    }
    v.attr("child_count", can.compute(function() {
      var total_children = 0;
      if (v.attr("child_options")) {
        can.each(v.attr("child_options"), function(child_options) {
          var list = child_options.attr("list");
          if (list)
            total_children = total_children + list.attr('length');
        });
      }
      return total_children;
    }));
    return v;
  }
  , "{original_list} remove" : function(list, ev, oldVals, index) {
    var that = this;

    //  FIXME: This assumes we're replacing the entire list, and corrects for
    //    instances being removed and immediately re-added.  This should be
    //    changed to support exact mirroring of the order of
    //    `this.options.list`.
    //assume we are doing a replace
    this.oldList = can.map(oldVals, function(v) { return v.instance ? v.instance : v; });
    GGRC.queue_event(function() {
      if(that.oldList) {
        can.each(oldVals, function(v) {
          that.element && that.element.trigger("removeChild", v);
        });
        delete that.oldList;
      } else {
        list = can.map(list, function(l) { return l.instance || l});
        can.each(oldVals, function(v) {
          var _v = v.instance || v;
          if(!~can.inArray(_v, list)) {
            that.element && that.element.trigger("removeChild", v);
          }
        });
      }
    });
  }

  , ".tree-structure subtree_loaded" : function(el, ev) {
    ev.stopPropagation();
    var instance_id = el.closest(".tree-item").data("object-id");
    var parent = can.reduce(this.options.list, function(a, b) {
      switch(true) {
        case !!a : return a;
        case b.instance.id === instance_id: return b;
        default: return null;
      }
    }, null);
    if(parent && !parent.children_drawn) {
      parent.attr("children_drawn", true);
    }
  }

  // add child options to every item (TreeViewOptions instance) in the drawing list at this level of the tree.
  , add_child_lists : function(list) {
    var that = this
      , current_list = can.makeArray(list)
      , list_window = []
      , all_draw_items_dfds = []
      , final_dfd
      ;

    //Recursively define tree views anywhere we have subtree configs.
    function queue_window(list_window) {
      all_draw_items_dfds.push(that.draw_items(list_window));
    }

    can.each(current_list, function(item) {
      list_window.push(item);
      if (list_window.length >= 20) {
        queue_window(list_window);
        list_window = [];
      }
    });
    if (list_window.length > 0)
      queue_window(list_window);
    final_dfd = $.when.apply($, all_draw_items_dfds);
    final_dfd.done(function() {
      //  Trigger update for sticky headers and footers
      that.element.trigger("updateSticky");
    });
    return final_dfd;
  }

  , draw_items : function(options_list) {
      var $footer = this.element.children('.tree-footer').first()
        , $items = $()
        , draw_items_dfds = []
        ;

      options_list = can.makeArray(options_list);
      can.map(options_list, function(options) {
        var $li = $("<li />").cms_controllers_tree_view_node(options);
        draw_items_dfds.push($li.control()._draw_node_deferred);
        $items.push($li[0]);
      });

      if($footer.length) {
        $items.insertBefore($footer);
      } else {
        $items.appendTo(this.element);
      }
      return $.when.apply($, draw_items_dfds);
    }


  , " removeChild" : function(el, ev, data) {
    var that = this
      , instance
      ;

    if (data.instance && data.instance instanceof this.options.model)
      instance = data.instance;
    else
      instance = data;

    //  FIXME: This should be done using indices, when the order of elements
    //    is guaranteed to mirror the order of `this.options.list`.

    //  Replace the list with the list sans the removed instance
    that.options.list.replace(
      can.map(this.options.list, function(options, i) {
        if (options.instance !== instance)
          return options;
      }));

    //  Remove items by data attributes
    that.element.children([
        "[data-object-id=" + instance.id + "]"
      , "[data-object-type=" + instance.constructor.table_singular + "]"
      ].join("")
    ).remove();
    ev.stopPropagation();
  }

  , " updateCount": function(el, ev) {
      // Suppress events from sub-trees
      if (!($(ev.target).closest('.' + this.constructor._fullName).is(this.element)))
        ev.stopPropagation();
    }

/*  , "{list} add": function() {
      this.element.trigger('updateCount', this.options.list.length);
    }

  , "{list} remove": function() {
      this.element.trigger('updateCount', this.options.list.length);
    }
*/
  , ".edit-object modal:success" : function(el, ev, data) {
    var model = el.closest("[data-model]").data("model");
    model.attr(data[model.constructor.root_object] || data);
    ev.stopPropagation();
  }

});

can.Control("CMS.Controllers.TreeViewNode", {
  defaults : {
    model : null
    , parent : null
    , instance : null
    , options_property : "tree_view_options"
    , show_view : null
    , expanded : false
    , draw_children : true
    , child_options : []
  }
}, {
  setup : function(el, opts) {
    var that = this;
    typeof this._super === "function" && this._super.apply(this, [el]);
    if(opts instanceof can.Observe) {

      this.options = opts;
      if (typeof(this.options.model) === "string")
        this.options.attr("model", CMS.Models[this.options.model]);
      // if(this.options.model) {
      //   can.each(this.options.model[opts.options_property || this.constructor.defaults.options_property], function(v, k) {
      //     that.options.hasOwnProperty(k) || that.options.attr(k, v);
      //   });
      // }
      can.each(this.constructor.defaults, function(v, k) {
        that.options.hasOwnProperty(k) || that.options.attr(k, v);
      });
    } else {
      if (typeof(opts.model) === "string")
        opts.model = CMS.Models[opts.model];
      this.options = new can.Observe.TreeOptions(this.constructor.defaults)
      .attr(opts.model ? opts.model[opts.options_property || this.constructor.defaults.options_property] : {})
      .attr(opts);
    }
  }
  , init : function(el, opts) {
    var that = this;
    if(that.options.instance && !that.options.show_view) {
      that.options.show_view =
        that.options.instance.constructor[that.options.options_property].show_view
        || that.options.model[that.options.options_property].show_view
        || GGRC.mustache_path + "/base_objects/tree.mustache";
    }
    this._draw_node_deferred = new $.Deferred();
    setTimeout(this.proxy("draw_node"), 20);
  }

  , draw_node: function() {
    this.add_child_lists_to_child();
    //setTimeout(function() {
      var that = this;
      can.view(that.options.show_view, that.options, function(frag) {
        that.replace_element(frag);
        that._draw_node_deferred.resolve();
      });
    //}, 20);
  }
  , should_draw_children : function(){
    var draw_children = this.options.draw_children;
    if(can.isFunction(draw_children))
      return draw_children.apply(this.options);
    return draw_children;
  }
  // add all child options to one TreeViewOptions object
  , add_child_lists_to_child : function() {
    var that = this
      , original_child_options = this.options.child_options
      , new_child_options = [];
    this.options.attr("child_options", new can.Observe.List())
    if (original_child_options.length == null)
      original_child_options = [original_child_options]

    if(this.should_draw_children()) {
      can.each(original_child_options, function(data, i) {
        var options = new can.Observe();
        data.each(function(v, k) {
          options.attr(k, v);
        });
        that.add_child_list(that.options, options);
        options.attr({
            "options_property": that.options.options_property
          , "single_object": false
          //, "parent": that.options
          , "parent_instance": that.options.instance
        });
        new_child_options.push(options);
      });
      that.options.attr("child_options", new_child_options);
    }
  }

  // data is an entry from child options.  if child options is an array, run once for each.
  , add_child_list : function(item, data) {
    //var $subtree = $("<ul class='tree-structure'>").appendTo(el);
    //var model = $(el).closest("[data-model]").data("model");
    data.attr({ start_expanded : false });
    var find_params;
    if(can.isFunction(item.instance[data.property])) {
      // Special case for handling mappings which are functions until
      // first requested, then set their name via .attr('...')
      find_params = function() {
        return item.instance[data.property]();
      };
      data.attr("find_params", find_params);
    } else if(data.property) {
      find_params = item.instance[data.property];
      if(find_params && find_params.isComputed) {
        data.attr("original_list", find_params);
        find_params = find_params();
      } else if(find_params && find_params.length) {
        data.attr("original_list", find_params);
        find_params = find_params.slice(0);
      }
      data.attr("list", find_params);
    } else {
      find_params = data.attr("find_params");
      if(find_params) {
        find_params = find_params.serialize();
      } else {
        find_params = {};
      }
      if(data.parent_find_param){
        find_params[data.parent_find_param] = item.instance.id;
      } else {
        find_params["parent.id"] = item.instance.id;
      }
      data.attr("find_params", new can.Observe(find_params));
    }
    // $subtree.cms_controllers_tree_view(opts);
  }

  , replace_element : function(el) {
    var old_el = this.element
      , $el
      , old_data
      , i
      , firstchild
      ;

    if (!this.element)
      return;

    $el = $(el)
    old_data = $.extend({}, old_el.data())

    firstchild = $(_firstElementChild(el));

    old_data.controls = old_data.controls.slice(0);
    old_el.data("controls", []);
    this.off();
    old_el.replaceWith(el);
    this.element = firstchild.addClass(this.constructor._fullName).data(old_data);
    this.on();
  }

  , display_path: function(path) {
    }

  , display_subtrees: function() {
      var child_tree_dfds = []
        , that = this
        ;

      this.element.find('.' + CMS.Controllers.TreeView._fullName).each(function(_, el) {
        var $el = $(el)
          , child_tree_control
          ;

        //  Ensure this targets only direct child trees, not sub-tree trees
        if ($el.closest('.' + that.constructor._fullName).is(that.element)) {
          child_tree_control = $el.control();
          if (child_tree_control)
            child_tree_dfds.push(child_tree_control.display());
        }
      });

      return $.when.apply($, child_tree_dfds);
    }

  , expand: function() {
      if (this._expand_deferred) {
        //  If we've already expanded, then short-circuit the call.  However,
        //  we still need to toggle `expanded`, but if it's the first time
        //  expanding, `this.add_child_lists_to_child` *must* be called first.
        this.options.attr("expanded", true);
        return this._expand_deferred;
      }

      var that = this
        , $openclose = this.element.find(".openclose").first();

      this.options.attr("expanded", true);

      this._expand_deferred = new $.Deferred();
      setTimeout(function() {
        that.display_subtrees().then(function() {
          that.element.trigger("subtree_loaded");
          that.element.trigger("loaded");
          that._expand_deferred.resolve();
        });
      }, 500);
      return this._expand_deferred;
    }

  , ".openclose:not(.active) click" : function(el, ev) {
    // Ignore unless it's a direct child
    if (el.closest('.' + this.constructor._fullName).is(this.element))
      this.expand();
  }

  , "input,select click" : function(el, ev) {
    // Don't toggle accordion when clicking on input/select fields
    ev.stopPropagation();
  }

  , trigger_expand: function() {
      var $expand_el = this.element.find(".openclose").first();
      if (!$expand_el.hasClass("active"))
        $expand_el.trigger("click");
      return this.expand();
    }
});<|MERGE_RESOLUTION|>--- conflicted
+++ resolved
@@ -98,7 +98,10 @@
     return this._prepare_deferred;
   }
   , display: function() {
-      var that = this;
+      var that = this
+        , tracker_stop = GGRC.Tracker.start(
+            "TreeView", "display", this.options.model.shortName)
+        ;
 
       if (this._display_deferred) {
         return this._display_deferred;
@@ -109,7 +112,7 @@
       this._display_deferred.then(function() {
         return $.when(that.fetch_list(), that.init_view())
           .then(that.proxy("draw_list"));
-      });
+      }).done(tracker_stop);
 
       return this._display_deferred;
     }
@@ -430,30 +433,7 @@
       return this.find_all_deferred;
     }
   }
-<<<<<<< HEAD
-=======
-
-  , display: function() {
-      var that = this
-        , tracker_stop = GGRC.Tracker.start(
-            "TreeView", "display", this.options.model.shortName)
-        ;
-
-      if (this._display_deferred) {
-        return this._display_deferred;
-      }
-
-      this._display_deferred = $.when(this._attached_deferred, this.prepare());
-
-      this._display_deferred.then(function() {
-        return $.when(that.fetch_list(), that.init_view())
-          .then(that.proxy("draw_list"));
-      }).done(tracker_stop);
-
-      return this._display_deferred;
-    }
-
->>>>>>> 9d92127d
+
   , display_path: function(path) {
       var that = this
         , rest = path.split("/")
