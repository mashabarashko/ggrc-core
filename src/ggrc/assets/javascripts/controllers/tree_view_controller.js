/*
 * Copyright (C) 2013 Google Inc., authors, and contributors <see AUTHORS file>
 * Licensed under http://www.apache.org/licenses/LICENSE-2.0 <see LICENSE file>
 * Created By:
 * Maintained By:
 */

//= require can.jquery-all

can.Observe("can.Observe.TreeOptions", {
  defaults : {
    instance : undefined
    , parent : null
    , children_drawn : false
  }
}, {
  // init : function() {
  //   this.bind("child_options.*.list", function(ev, newVal) {
  //     this.attr("children_drawn", !newVal.length)
  //     .attr("children_drawn", !!newVal.length);
  //   });
  // }
});

can.Control("CMS.Controllers.TreeView", {
  //static properties
  defaults : {
    model : null
    , header_view : null
    , show_view : "/static/mustache/base_objects/tree.mustache"
    , footer_view : null
    , parent : null
    , list : null
    , single_object : false
    , find_params : {}
    , start_expanded : false //true
    , expanded : false
    , draw_children : true
    , find_function : null
    , options_property : "tree_view_options"
    , allow_mapping : true
    , allow_creating : true
    , child_options : [] //this is how we can make nested configs. if you want to use an existing 
    //example child option :
    // { property : "controls", model : CMS.Models.Control, }
    // { parent_find_param : "system_id" ... }
  }
}, {
  //prototype properties
  setup : function(el, opts) {
    var that = this;
    typeof this._super === "function" && this._super.apply(this, [el]);
    if(opts instanceof can.Observe) {

      this.options = opts;
      if (typeof(this.options.model) === "string")
        this.options.attr("model", CMS.Models[this.options.model]);
      if(this.options.model) {
        can.each(this.options.model[opts.options_property || this.constructor.defaults.options_property], function(v, k) {
          that.options.hasOwnProperty(k) || that.options.attr(k, v);
        });
      }      
      can.each(this.constructor.defaults, function(v, k) {
        that.options.hasOwnProperty(k) || that.options.attr(k, v);
      });
    } else {
      if (typeof(opts.model) === "string")
        opts.model = CMS.Models[opts.model];
      this.options = new can.Observe(this.constructor.defaults).attr(opts.model ? opts.model[opts.options_property || this.constructor.defaults.options_property] : {}).attr(opts);
    }
  }

  , init : function(el, opts) {
    this.element.uniqueId();
    // Allow parent_instance even when there is no parent tree
    if (!this.options.parent_instance && this.options.parent)
      this.options.attr('parent_instance', this.options.parent.instance);
    this.element.trigger("loading");
    this.options.list ? this.draw_list() : this.fetch_list();

    var object_type = can.underscore(
          this.options.model ? this.options.model.shortName : "Object")
      , object_meta_type = can.underscore(window.cms_singularize(
          this.options.model ? this.options.model.root_object : "Object"))
      ;
    this.element
      .attr("data-object-type", object_type)
      .data("object-type", object_type);
    this.element
      .attr("data-object-meta-type", object_meta_type)
      .data("object-meta-type", object_meta_type);

    this.options.attr("allow_mapping_or_creating",
      this.options.allow_mapping || this.options.allow_creating);
  }

  , fetch_list : function() {
    var find_function;

    if (can.isFunction(this.options.find_params)) {
      this.options.list = this.options.find_params();
      this.draw_list();
    } else {
      if(can.isEmptyObject(this.options.find_params.serialize())) {
        this.options.find_params.attr(
          "id", this.options.parent ? this.options.parent.id : undefined);
      }

      if (this.options.list_loader) {
        this.find_all_deferred =
          this.options.list_loader(this.options.parent_instance);
      } else {
        if (this.options.find_function)
          find_function = this.options.find_function;
        else
          find_function = this.options.single_object ? "findOne" : "findAll";
        this.find_all_deferred =
          this.options.model[find_function](this.options.find_params.serialize());
        if (this.options.fetch_post_process)
          this.find_all_deferred =
            this.find_all_deferred.then(this.options.fetch_post_process);
      }

      this.find_all_deferred.done(this.proxy("draw_list"));
    }
  }

  , prepare_child_options: function(v) {
    //  v may be any of:
    //    <model_instance>
    //    { instance: <model instance>, mappings: [...] }
    //    <TreeOptions>
    var tmp;
    if(!(v instanceof can.Observe.TreeOptions)) {
      tmp = v;
      v = new can.Observe.TreeOptions();
      v.attr("instance", tmp);
      v.attr("start_expanded", this.options.start_expanded);
    }
    if (!(v.instance instanceof can.Model)) {
      if (v.instance.instance instanceof can.Model) {
        v.attr("mappings", v.instance.mappings);
        v.attr("instance", v.instance.instance);
      } else {
        v.attr("instance", this.options.model.model(v.instance));
      }
    }
    v.attr("child_count", can.compute(function() {
      var total_children = 0;
      if (v.attr("child_options")) {
        can.each(v.attr("child_options"), function(child_options) {
          var list = child_options.attr("list");
          if (list)
            total_children = total_children + list.length;
        });
      }
      return total_children;
    }));
    if(!v.instance.selfLink) {
      refresh_queue.enqueue(v.instance);
    }
    return v;
  }

  , draw_list : function(list) {
    var that = this, header_dfd;
    if(list) {
      list = list.length == null ? new can.Observe.List([list]) : list;
    } else {
      list = this.options.list;
    }

    if(!this.element)
      return;  //controller has been destroyed
    can.Observe.startBatch();
    if(!this.options.original_list) {
      this.options.attr("original_list", list);
    }
    this.options.attr("list", []);
    this.on();
    refresh_queue = new RefreshQueue();


    if(this.options.header_view) {
      header_dfd = can.view(this.options.header_view, $.when(this.options)).then(function(frag) {
        that.options.attr("$header", $(frag.children));
        that.element.append(frag);
      });
    }

    can.each(list, function(v, i) {
<<<<<<< HEAD
      if(!(v instanceof can.Observe.TreeOptions)) {
        v = new can.Observe.TreeOptions().attr("instance", v);
      }
      that.options.each(function(o, k) {
        v.attr(k, o);
      });
      if (!(v.instance instanceof can.Model)) {
        if (v.instance.instance instanceof can.Model) {
          v.attr("mappings", v.instance.mappings);
          v.attr("instance", v.instance.instance);
        } else
          v.attr("instance", that.options.model.model(v.instance));
      }
      v.attr("child_count", can.compute(function() {
        var total_children = 0;
        if (v.attr("child_options")) {
          can.each(v.attr("child_options"), function(child_options) {
            var list = child_options.attr("list");
            if (list)
              total_children = total_children + list.length;
          });
        }
        return total_children;
      }));
      that.options.list.push(v);
      if(!v.instance.selfLink) {
        refresh_queue.enqueue(v.instance);
      }
      that.element.trigger('updateCount', that.options.list.length);
      // can.view(that.options.show_view, v, function(frag) {
      //   if (that.element) {
      //     that.element.find(".spinner").remove();
      //     that.element.append(frag);
      //     that.element.trigger("loaded");
      //   }
      //   /*GGRC.queue_event(function() {
      //     if(that.options.start_expanded) {
      //       that.add_child_lists(that.options.attr("list")); //since the view is handling adding new controllers now, configure before rendering.
      //     }
      //   });*/
      // });
=======
      that.options.list.push(that.prepare_child_options(v));
>>>>>>> 916299a1
    });
    that.add_child_lists(that.options.attr("list")); //since the view is handling adding new controllers now, configure before rendering.
    refresh_queue.trigger().then(function() {
      can.Observe.stopBatch();
<<<<<<< HEAD
      GGRC.queue_event(function() {
        that.element && that.element.trigger("loaded").find(".spinner").remove();
      });

      if(that.options.footer_view) {
        can.view(that.options.footer_view, that.options, function(frag) {
          that.options.attr("$footer", $(frag.children));
          that.element && that.element.append(frag);
        });
=======
    });
    can.view(this.options.list_view, this.options, function(frag) {
      if (that.element) {
        that.element.html(frag);
        that.element.trigger("updateCount", that.options.list.length);
        that.element.trigger("loaded");
>>>>>>> 916299a1
      }
    });
  }

  , "{original_list} add" : function(list, ev, newVals, index) {
    var that = this;
    can.each(newVals, function(newVal) {
      that.element.trigger("newChild", newVal);
    });
    can.trigger(this.options.list, "change", "*"); //live binding isn't updating the count properly.  this forces the issue
  }
  , "{original_list} remove" : function(list, ev, oldVals, index) {
    var that = this;
    // can.each(oldVals, function(oldVal) {
    //   for(var i = that.options.list.length - 1; i >= 0; i--) {
    //     if(that.options.list[i].instance === oldVal) {
    //       that.options.list.splice(i, 1);
    //     }
    //   }
    // });
    can.each(oldVals, function(v) {
      that.element.trigger("removeChild", v);
    });
    //this.options.list.splice(index, oldVals.length);
    can.trigger(this.options.list, "change", "*"); //live binding isn't updating the count properly.  this forces the issue
  }
  , "{original_list} change" : function(list, ev, newVals, index) {
    var that = this;
    if(list.isComputed) {
      this.draw_list(list());
    }
  }
  // , "{original_list} set" : function(list, ev, newVal, index) {
  //   this.options.list[index].attr("instance", newVal);
  // }

<<<<<<< HEAD
=======
  , ".item-main expand" : function(el, ev) {
    ev.stopPropagation();
    this.options.attr('expanded', true);
    var that = this;
    var instance = el.data("model");
    var parent = can.reduce(this.options.list, function(a, b) {
      switch(true) {
        case !!a : return a;
        case b.instance === instance || b.instance === instance.instance : return b;
        default: return null;
      }
    }, null);
    if(!parent.child_options && this.options.draw_children) {
      this.add_child_lists_to_child(parent);
    }
  }

  , ".tree-structure loaded" : function(el, ev) {
    ev.stopPropagation();
    var instance_id = el.closest(".tree-item").data("object-id");
    var parent = can.reduce(this.options.list, function(a, b) {
      switch(true) {
        case !!a : return a;
        case b.instance.id === instance_id: return b;
        default: return null;
      }
    }, null);
    if(parent.children_drawn)
      return;
    parent.attr("children_drawn", true);
  }

  , ".openclose:not(.active) click" : function(el, ev) {
    // Ignore unless it's a direct child
    if (el.closest('.' + this.constructor._fullName).is(this.element))
      el.trigger("expand");
  }
>>>>>>> 916299a1

  // add child options to every item (TreeViewOptions instance) in the drawing list at this level of the tree.
  , add_child_lists : function(list) {
    var that = this;
<<<<<<< HEAD
    //Recursively define tree views anywhere we have subtree configs.
    this.element.trigger("loading");
    can.each(list, function(item) {
      GGRC.queue_event(that.proxy("draw_item", item));
    });
    GGRC.queue_event(function() {
      that.element && that.element.trigger("loaded");
=======
    if(that.options.draw_children) {
      //Recursively define tree views anywhere we have subtree configs.
      can.each(list, function(item) {
        that.add_child_lists_to_child(item);
      });
    }
  }

  // add all child options to one TreeViewOptions object
  , add_child_lists_to_child : function(item) {
    var that = this
      , original_child_options = this.options.child_options;
    if (original_child_options.length == null)
      child_options = [original_child_options]

    if(!item.child_options)
      item.attr("child_options", new can.Observe.TreeOptions.List());
    can.each(original_child_options, function(data, i) {
      var options = new can.Observe.TreeOptions();
      data.each(function(v, k) {
        options.attr(k, v);
      });
      that.add_child_list(item, options);
      options.attr("options_property", that.options.options_property);
      options.attr("single_object", false);
      options.attr("parent_item", item);
      // Don't allow mapping or creating unless this is the last list
      if (i < original_child_options.length - 1)
        options.attr({
          allow_mapping: false,
          allow_creating: false,
          allow_mapping_or_creating: false
        });
      GGRC.queue_event(function() {
        item.child_options.push(options);
      });
>>>>>>> 916299a1
    });
  }

  , draw_item : function(options) {
    var $li = $("<li>");
    if(this.options.$footer) {
      $li.insertBefore(this.options.$footer);
    } else {
      $li.appendTo(this.element);
    }
    $li.cms_controllers_tree_view_node(options);
  }

  // There is no check for parentage anymore.  When this event is triggered, it needs to be triggered
  // at the appropriate level of the tree.
  , " newChild" : function(el, ev, data) {
<<<<<<< HEAD
    var that = this
      , instance
      , options = new can.Observe.TreeOptions();

    if (data instanceof this.options.model)
      options.attr('instance', data);
    else if (data.instance instanceof this.options.model)
      options.attr({ 'instance': data.instance, 'mappings': data.mappings });
    else
      options.attr(
          'instance',
          new this.options.model(data.serialize ? data.serialize() : data));

    //this.add_child_lists([options]);
    this.options.list.push(options);
    this.add_child_lists([options]);
    /*setTimeout(function() {
      $("[data-object-id=" + data.id + "]").parents(".item-content").siblings(".item-main").openclose("open");
    }, 10);*/
=======
    this.options.list.push(this.prepare_child_options(data));
>>>>>>> 916299a1
    ev.stopPropagation();
  }

  , " removeChild" : function(el, ev, data) {
    var that = this
      , instance
      , options = new can.Observe.TreeOptions();

    var model = data instanceof this.options.model
      ? data
      : new this.options.model(data.serialize ? data.serialize() : data);
    that.options.list.replace(
      can.map(
        this.options.list
        , function(v, i) {
          if(v.instance.id !== model.id) {
            return v;
          } else {
          }
        })
    );
    that.element.children("[data-object-id=" + model.id + "]").remove();
    ev.stopPropagation();
  }

  , " updateCount": function(el, ev) {
      // Suppress events from sub-trees
      if (!($(ev.target).closest('.' + this.constructor._fullName).is(this.element)))
        ev.stopPropagation();
    }

  , "{list} add": function() {
      this.element.trigger('updateCount', this.options.list.length);
    }

  , "{list} remove": function() {
      this.element.trigger('updateCount', this.options.list.length);
    }

  , " click" : function() {
    if(~this.element.text().indexOf("@@!!@@")) {
      this.draw_list();
    }
  }

  , ".edit-object modal:success" : function(el, ev, data) {
    var model = el.closest("[data-model]").data("model");
    model.attr(data[model.constructor.root_object] || data);
    ev.stopPropagation();
  }

  , ".link-object modal:success" : function(el, ev, data) {
    ev.stopPropagation();
    this.link_objects(
      el.data("child-type")
      , el.data("child-property")
      , el.closest("[data-object-id]")
      , data
    );
  }

  , " linkObject" : function(el, ev, data) {
    this.link_objects(
      data["childType"]
      , data["childProperty"]
      , this.element.children("[data-object-id=" + data["parentId"] + "]")
      , data.data
    );
  }

  , link_objects : function(child_object_type, child_property, $parent, data) {
    var that = this
    , parentid = $parent.data("object-id")
    , parent_object_type = $parent.data("object-meta-type") || window.cms_singularize($(document.body).data("page-type"))
    , $list = parentid 
        ? $parent.find(".item-content:first").children(".tree-structure[data-object-type=" + child_object_type + "]")
        : null
    , existing = parentid
        ? $list.children("[data-object-id]")
          .map(function() { return $(this).data("object-id")})
        : can.map(this.options.list, function(v, k) {
            return v.id;
          })
    , id_list = can.map(can.makeArray(data), function(v) {
      return v[parent_object_type + "_" + child_object_type][child_property];
    })
    , child_options = (parentid ? $list.control(CMS.Controllers.TreeView) : this).options
    , find_dfds = [];

    can.each(id_list, function(v) {
      //adds
      if(!~can.inArray(v, existing)) {
        find_dfds.push(child_options.model.findOne({id : v}));
      }
    })
    can.each(can.makeArray(existing), function(v) {
      //removes
      if(!~can.inArray(v, id_list)) {
        can.each(child_options.list, function(item, i) {
          if(item.id === v) {
            child_options.list.splice(i, 1);
            return false;
          }
        }) 
      }
    });

    if(find_dfds.length) {
      $.when.apply($, find_dfds).done(function() {
        var new_objs = can.makeArray(arguments);
        can.each(new_objs, function(obj) { 
          child_options.list.push(obj);
          //$list.control(CMS.Controllers.TreeView).add_child_lists($list.find("[data-object-id=" + obj.id + "]"));
        });
      });
    }

    ($list ? $list.parents(".item-content").siblings(".item-main") : this.element.children("li").children(".item-main")).openclose("open");
    if($parent && $parent.length) {
      var $box = $parent.closest(".content");
      setTimeout(function() {
        $box.scrollTop(0);
        $box.scrollTop($list.offset().top + $list.height() - $box.height() / 2);
      }, 300);
    }
  }

});

can.Control("CMS.Controllers.TreeViewNode", {
  defaults : {
    model : null
    , parent : null
    , show_view : "/static/mustache/base_objects/tree.mustache"
    , expanded : false
    , draw_children : true
    , child_options : []
  }
}, {
  setup : function(el, opts) {
    var that = this;
    typeof this._super === "function" && this._super.apply(this, [el]);
    if(opts instanceof can.Observe) {

      this.options = opts;
      if (typeof(this.options.model) === "string")
        this.options.attr("model", CMS.Models[this.options.model]);
      // if(this.options.model) {
      //   can.each(this.options.model[opts.options_property || this.constructor.defaults.options_property], function(v, k) {
      //     that.options.hasOwnProperty(k) || that.options.attr(k, v);
      //   });
      // }      
      can.each(this.constructor.defaults, function(v, k) {
        that.options.hasOwnProperty(k) || that.options.attr(k, v);
      });
    } else {
      if (typeof(opts.model) === "string")
        opts.model = CMS.Models[opts.model];
      this.options = new can.Observe(this.constructor.defaults)
      //.attr(opts.model ? opts.model[opts.options_property || this.constructor.defaults.options_property] : {})
      .attr(opts);
    }
  }
  , init : function(el, opts) {
    var that = this;
    this.add_child_lists_to_child();
    can.view(this.options.show_view, this.options, function(frag) {
      that.replace_element(frag);
    });
  }

  // add all child options to one TreeViewOptions object
  , add_child_lists_to_child : function() {
    var that = this
      , original_child_options = this.options.child_options;
    this.options.attr("child_options", new can.Observe.TreeOptions.List())
    if (original_child_options.length == null)
      original_child_options = [original_child_options]

    if(this.options.draw_children) {
      can.each(original_child_options, function(data, i) {
        var options = new can.Observe.TreeOptions();
        data.each(function(v, k) {
          options.attr(k, v);
        });
        that.add_child_list(that.options, options);
        options.attr("options_property", that.options.options_property);
        options.attr("single_object", false);
        options.attr("parent_item", that.options);
        // Don't allow mapping or creating unless this is the last list
        if (i < original_child_options.length - 1)
          options.attr({
            allow_mapping: false,
            allow_creating: false,
            allow_mapping_or_creating: false
          });
        that.options.child_options.push(options);
      });
    }
  }

  // data is an entry from child options.  if child options is an array, run once for each.
  , add_child_list : function(item, data) {
    //var $subtree = $("<ul class='tree-structure'>").appendTo(el);
    //var model = $(el).closest("[data-model]").data("model");
    data.attr({ start_expanded : false, parent : item });
    var find_params;
    if(can.isFunction(item.instance[data.property])) {
      // Special case for handling mappings which are functions until
      // first requested, then set their name via .attr('...')
      find_params = function() {
        return item.instance[data.property]();
      };
      data.attr("find_params", find_params);
    } else if(data.property) {
      find_params = item.instance[data.property];
      if(find_params && find_params.isComputed) {
        data.attr("original_list", find_params);
        find_params = find_params();
      } else if(find_params && find_params.length) {
        data.attr("original_list", find_params);
        find_params = find_params.slice(0);
      }
      data.attr("list", find_params);
    } else {
      find_params = data.attr("find_params");
      if(find_params) {
        find_params = find_params.serialize();
      } else {
        find_params = {};
      }
      if(data.parent_find_param){
        find_params[data.parent_find_param] = item.instance.id;
      } else {
        find_params["parent.id"] = item.instance.id;
      }
      data.attr("find_params", new can.Observe(find_params));
    }
    // $subtree.cms_controllers_tree_view(opts);
  }

  , replace_element : function(el) {
    var old_el = this.element
    , $el = $(el)
    , old_data = $.extend({}, old_el.data())
    , firstchild = el.nodeType === Node.DOCUMENT_FRAGMENT_NODE ? $(el.firstElementChild) : $el.first();

    old_data.controls = old_data.controls.slice(0);
    old_el.data("controls", []);
    el = $el.get(0);
    this.off();
    old_el.replaceWith($el);
    this.element = firstchild.addClass(this.constructor._fullName).data(old_data);
    this.on();
  }

  , ".item-main expand" : function(el, ev) {
    ev.stopPropagation();
    this.options.attr('expanded', true);
    var instance = el.data("model");
    if(!this.options.child_options && this.options.draw_children) {
      this.add_child_lists_to_child();
    }
  }

  , ".openclose:not(.active) click" : function(el, ev) {
    // Ignore unless it's a direct child
    if (el.closest('.' + this.constructor._fullName).is(this.element))
      el.trigger("expand");
  }

});<|MERGE_RESOLUTION|>--- conflicted
+++ resolved
@@ -34,7 +34,6 @@
     , single_object : false
     , find_params : {}
     , start_expanded : false //true
-    , expanded : false
     , draw_children : true
     , find_function : null
     , options_property : "tree_view_options"
@@ -45,6 +44,7 @@
     // { property : "controls", model : CMS.Models.Control, }
     // { parent_find_param : "system_id" ... }
   }
+  , do_not_propagate : ["$header", "$footer", "header_view", "footer_view", "list", "original_list", "single_object", "find_function"]
 }, {
   //prototype properties
   setup : function(el, opts) {
@@ -130,12 +130,14 @@
     //    <model_instance>
     //    { instance: <model instance>, mappings: [...] }
     //    <TreeOptions>
-    var tmp;
+    var tmp, that = this;
     if(!(v instanceof can.Observe.TreeOptions)) {
       tmp = v;
       v = new can.Observe.TreeOptions();
       v.attr("instance", tmp);
-      v.attr("start_expanded", this.options.start_expanded);
+      this.options.each(function(val, k) {
+        ~can.inArray(k, that.constructor.do_not_propagate) || v.attr(k, val);
+      });
     }
     if (!(v.instance instanceof can.Model)) {
       if (v.instance.instance instanceof can.Model) {
@@ -156,14 +158,14 @@
       }
       return total_children;
     }));
-    if(!v.instance.selfLink) {
-      refresh_queue.enqueue(v.instance);
-    }
     return v;
   }
 
   , draw_list : function(list) {
-    var that = this, header_dfd;
+    var that = this
+    , header_dfd
+    , refresh_queue = new RefreshQueue();
+    
     if(list) {
       list = list.length == null ? new can.Observe.List([list]) : list;
     } else {
@@ -178,7 +180,6 @@
     }
     this.options.attr("list", []);
     this.on();
-    refresh_queue = new RefreshQueue();
 
 
     if(this.options.header_view) {
@@ -189,58 +190,18 @@
     }
 
     can.each(list, function(v, i) {
-<<<<<<< HEAD
-      if(!(v instanceof can.Observe.TreeOptions)) {
-        v = new can.Observe.TreeOptions().attr("instance", v);
-      }
-      that.options.each(function(o, k) {
-        v.attr(k, o);
-      });
-      if (!(v.instance instanceof can.Model)) {
-        if (v.instance.instance instanceof can.Model) {
-          v.attr("mappings", v.instance.mappings);
-          v.attr("instance", v.instance.instance);
-        } else
-          v.attr("instance", that.options.model.model(v.instance));
-      }
-      v.attr("child_count", can.compute(function() {
-        var total_children = 0;
-        if (v.attr("child_options")) {
-          can.each(v.attr("child_options"), function(child_options) {
-            var list = child_options.attr("list");
-            if (list)
-              total_children = total_children + list.length;
-          });
-        }
-        return total_children;
-      }));
-      that.options.list.push(v);
-      if(!v.instance.selfLink) {
+      var item = that.prepare_child_options(v);
+      that.options.list.push(item);
+      if(!item.instance.selfLink) {
         refresh_queue.enqueue(v.instance);
       }
-      that.element.trigger('updateCount', that.options.list.length);
-      // can.view(that.options.show_view, v, function(frag) {
-      //   if (that.element) {
-      //     that.element.find(".spinner").remove();
-      //     that.element.append(frag);
-      //     that.element.trigger("loaded");
-      //   }
-      //   /*GGRC.queue_event(function() {
-      //     if(that.options.start_expanded) {
-      //       that.add_child_lists(that.options.attr("list")); //since the view is handling adding new controllers now, configure before rendering.
-      //     }
-      //   });*/
-      // });
-=======
-      that.options.list.push(that.prepare_child_options(v));
->>>>>>> 916299a1
-    });
-    that.add_child_lists(that.options.attr("list")); //since the view is handling adding new controllers now, configure before rendering.
+    });
     refresh_queue.trigger().then(function() {
       can.Observe.stopBatch();
-<<<<<<< HEAD
+
+      that.add_child_lists(that.options.attr("list")); //since the view is handling adding new controllers now, configure before rendering.
       GGRC.queue_event(function() {
-        that.element && that.element.trigger("loaded").find(".spinner").remove();
+        that.element && that.element.trigger("updateCount", that.options.list.length).trigger("loaded").find(".spinner").remove();
       });
 
       if(that.options.footer_view) {
@@ -248,14 +209,6 @@
           that.options.attr("$footer", $(frag.children));
           that.element && that.element.append(frag);
         });
-=======
-    });
-    can.view(this.options.list_view, this.options, function(frag) {
-      if (that.element) {
-        that.element.html(frag);
-        that.element.trigger("updateCount", that.options.list.length);
-        that.element.trigger("loaded");
->>>>>>> 916299a1
       }
     });
   }
@@ -292,25 +245,6 @@
   //   this.options.list[index].attr("instance", newVal);
   // }
 
-<<<<<<< HEAD
-=======
-  , ".item-main expand" : function(el, ev) {
-    ev.stopPropagation();
-    this.options.attr('expanded', true);
-    var that = this;
-    var instance = el.data("model");
-    var parent = can.reduce(this.options.list, function(a, b) {
-      switch(true) {
-        case !!a : return a;
-        case b.instance === instance || b.instance === instance.instance : return b;
-        default: return null;
-      }
-    }, null);
-    if(!parent.child_options && this.options.draw_children) {
-      this.add_child_lists_to_child(parent);
-    }
-  }
-
   , ".tree-structure loaded" : function(el, ev) {
     ev.stopPropagation();
     var instance_id = el.closest(".tree-item").data("object-id");
@@ -331,12 +265,10 @@
     if (el.closest('.' + this.constructor._fullName).is(this.element))
       el.trigger("expand");
   }
->>>>>>> 916299a1
 
   // add child options to every item (TreeViewOptions instance) in the drawing list at this level of the tree.
   , add_child_lists : function(list) {
     var that = this;
-<<<<<<< HEAD
     //Recursively define tree views anywhere we have subtree configs.
     this.element.trigger("loading");
     can.each(list, function(item) {
@@ -344,50 +276,12 @@
     });
     GGRC.queue_event(function() {
       that.element && that.element.trigger("loaded");
-=======
-    if(that.options.draw_children) {
-      //Recursively define tree views anywhere we have subtree configs.
-      can.each(list, function(item) {
-        that.add_child_lists_to_child(item);
-      });
-    }
-  }
-
-  // add all child options to one TreeViewOptions object
-  , add_child_lists_to_child : function(item) {
-    var that = this
-      , original_child_options = this.options.child_options;
-    if (original_child_options.length == null)
-      child_options = [original_child_options]
-
-    if(!item.child_options)
-      item.attr("child_options", new can.Observe.TreeOptions.List());
-    can.each(original_child_options, function(data, i) {
-      var options = new can.Observe.TreeOptions();
-      data.each(function(v, k) {
-        options.attr(k, v);
-      });
-      that.add_child_list(item, options);
-      options.attr("options_property", that.options.options_property);
-      options.attr("single_object", false);
-      options.attr("parent_item", item);
-      // Don't allow mapping or creating unless this is the last list
-      if (i < original_child_options.length - 1)
-        options.attr({
-          allow_mapping: false,
-          allow_creating: false,
-          allow_mapping_or_creating: false
-        });
-      GGRC.queue_event(function() {
-        item.child_options.push(options);
-      });
->>>>>>> 916299a1
     });
   }
 
   , draw_item : function(options) {
     var $li = $("<li>");
-    if(this.options.$footer) {
+    if(this.options.$footer && this.options.$footer.length) {
       $li.insertBefore(this.options.$footer);
     } else {
       $li.appendTo(this.element);
@@ -398,29 +292,8 @@
   // There is no check for parentage anymore.  When this event is triggered, it needs to be triggered
   // at the appropriate level of the tree.
   , " newChild" : function(el, ev, data) {
-<<<<<<< HEAD
-    var that = this
-      , instance
-      , options = new can.Observe.TreeOptions();
-
-    if (data instanceof this.options.model)
-      options.attr('instance', data);
-    else if (data.instance instanceof this.options.model)
-      options.attr({ 'instance': data.instance, 'mappings': data.mappings });
-    else
-      options.attr(
-          'instance',
-          new this.options.model(data.serialize ? data.serialize() : data));
-
-    //this.add_child_lists([options]);
-    this.options.list.push(options);
-    this.add_child_lists([options]);
-    /*setTimeout(function() {
-      $("[data-object-id=" + data.id + "]").parents(".item-content").siblings(".item-main").openclose("open");
-    }, 10);*/
-=======
     this.options.list.push(this.prepare_child_options(data));
->>>>>>> 916299a1
+    this.add_child_lists([data]);
     ev.stopPropagation();
   }
 
@@ -472,82 +345,6 @@
     ev.stopPropagation();
   }
 
-  , ".link-object modal:success" : function(el, ev, data) {
-    ev.stopPropagation();
-    this.link_objects(
-      el.data("child-type")
-      , el.data("child-property")
-      , el.closest("[data-object-id]")
-      , data
-    );
-  }
-
-  , " linkObject" : function(el, ev, data) {
-    this.link_objects(
-      data["childType"]
-      , data["childProperty"]
-      , this.element.children("[data-object-id=" + data["parentId"] + "]")
-      , data.data
-    );
-  }
-
-  , link_objects : function(child_object_type, child_property, $parent, data) {
-    var that = this
-    , parentid = $parent.data("object-id")
-    , parent_object_type = $parent.data("object-meta-type") || window.cms_singularize($(document.body).data("page-type"))
-    , $list = parentid 
-        ? $parent.find(".item-content:first").children(".tree-structure[data-object-type=" + child_object_type + "]")
-        : null
-    , existing = parentid
-        ? $list.children("[data-object-id]")
-          .map(function() { return $(this).data("object-id")})
-        : can.map(this.options.list, function(v, k) {
-            return v.id;
-          })
-    , id_list = can.map(can.makeArray(data), function(v) {
-      return v[parent_object_type + "_" + child_object_type][child_property];
-    })
-    , child_options = (parentid ? $list.control(CMS.Controllers.TreeView) : this).options
-    , find_dfds = [];
-
-    can.each(id_list, function(v) {
-      //adds
-      if(!~can.inArray(v, existing)) {
-        find_dfds.push(child_options.model.findOne({id : v}));
-      }
-    })
-    can.each(can.makeArray(existing), function(v) {
-      //removes
-      if(!~can.inArray(v, id_list)) {
-        can.each(child_options.list, function(item, i) {
-          if(item.id === v) {
-            child_options.list.splice(i, 1);
-            return false;
-          }
-        }) 
-      }
-    });
-
-    if(find_dfds.length) {
-      $.when.apply($, find_dfds).done(function() {
-        var new_objs = can.makeArray(arguments);
-        can.each(new_objs, function(obj) { 
-          child_options.list.push(obj);
-          //$list.control(CMS.Controllers.TreeView).add_child_lists($list.find("[data-object-id=" + obj.id + "]"));
-        });
-      });
-    }
-
-    ($list ? $list.parents(".item-content").siblings(".item-main") : this.element.children("li").children(".item-main")).openclose("open");
-    if($parent && $parent.length) {
-      var $box = $parent.closest(".content");
-      setTimeout(function() {
-        $box.scrollTop(0);
-        $box.scrollTop($list.offset().top + $list.height() - $box.height() / 2);
-      }, 300);
-    }
-  }
-
 });
 
 can.Control("CMS.Controllers.TreeViewNode", {
@@ -596,20 +393,21 @@
   , add_child_lists_to_child : function() {
     var that = this
       , original_child_options = this.options.child_options;
-    this.options.attr("child_options", new can.Observe.TreeOptions.List())
+    this.options.attr("child_options", new can.Observe.List())
     if (original_child_options.length == null)
       original_child_options = [original_child_options]
 
     if(this.options.draw_children) {
       can.each(original_child_options, function(data, i) {
-        var options = new can.Observe.TreeOptions();
+        var options = new can.Observe();
         data.each(function(v, k) {
           options.attr(k, v);
         });
         that.add_child_list(that.options, options);
         options.attr("options_property", that.options.options_property);
         options.attr("single_object", false);
-        options.attr("parent_item", that.options);
+        options.attr("parent", that.options);
+        options.attr("parent_instance", that.options.instance);
         // Don't allow mapping or creating unless this is the last list
         if (i < original_child_options.length - 1)
           options.attr({
