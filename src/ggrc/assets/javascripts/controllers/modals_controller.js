/*!
    Copyright (C) 2013 Google Inc., authors, and contributors <see AUTHORS file>
    Licensed under http://www.apache.org/licenses/LICENSE-2.0 <see LICENSE file>
    Created By: brad@reciprocitylabs.com
    Maintained By: brad@reciprocitylabs.com
*/

(function(can, $) {

can.Control("GGRC.Controllers.Modals", {
  BUTTON_VIEW_DONE : GGRC.mustache_path + "/modals/done_buttons.mustache"
  , BUTTON_VIEW_CLOSE : GGRC.mustache_path + "/modals/close_buttons.mustache"
//  BUTTON_VIEW_SAVE
  , BUTTON_VIEW_SAVE_CANCEL : GGRC.mustache_path + "/modals/save_cancel_buttons.mustache"
  , BUTTON_VIEW_SAVE_CANCEL_DELETE : GGRC.mustache_path + "/modals/save_cancel_delete_buttons.mustache"

  , defaults : {
    preload_view : GGRC.mustache_path + "/dashboard/modal_preload.mustache"
    , content_view : GGRC.mustache_path + "/help/help_modal_content.mustache"
    , header_view : GGRC.mustache_path + "/modals/modal_header.mustache"
    , custom_attributes_view : GGRC.mustache_path + "/custom_attributes/modal_content.mustache"
    , button_view : null
    , model : null    // model class to use when finding or creating new
    , instance : null // model instance to use instead of finding/creating (e.g. for update)
    , new_object_form : false
    , mapping : false
    , find_params : {}
    , add_more : false
    , ui_array : []
    , reset_visible : false
  }

  , init : function() {
    this.defaults.button_view = this.BUTTON_VIEW_DONE;
  }

  , confirm : function(options, success, dismiss) {
    var $target = $('<div class="modal hide"></div>');
    $target
    .modal({ backdrop: "static" })
    .ggrc_controllers_modals(can.extend({
      new_object_form : false
      , button_view : GGRC.mustache_path + "/modals/confirm_buttons.mustache"
      , modal_confirm : "Confirm"
      , modal_description : "description"
      , modal_title : "Confirm"
      , content_view : GGRC.mustache_path + "/modals/confirm.mustache"
    }, options))
    .on('click', 'a.btn[data-toggle=confirm]', function(e) {
      var params = $(e.target).closest('.modal').find('form').serializeArray();
      $target.modal('hide').remove();
      success && success(params, $(e.target).data('option'));
    })
    .on('click.modal-form.close', '[data-dismiss="modal"]', function() {
      $target.modal('hide').remove();
      dismiss && dismiss();
    });
  }
}, {
  init : function() {
    if (!(this.options instanceof can.Observe)) {
      this.options = new can.Observe(this.options);
    }

    if(!this.element.find(".modal-body").length) {
      can.view(this.options.preload_view, {}, this.proxy("after_preload"));
    } else {
      this.after_preload()
    }
    //this.options.attr("mapping", !!this.options.mapping);
  }

  , after_preload : function(content) {
    var that = this;
    if (content) {
      this.element.html(content);
    }
    this.options.attr("$header", this.element.find(".modal-header"));
    this.options.attr("$content", this.element.find(".modal-body"));
    this.options.attr("$footer", this.element.find(".modal-footer"));
    this.on();
    this.fetch_all()
      .then(this.proxy("apply_object_params"))
      .then(this.proxy("serialize_form"))
      .then(function() {
        // If the modal is closed early, the element no longer exists
        that.element && that.element.trigger('preload')
      })
      .then(this.proxy("autocomplete"));
  }

  , apply_object_params: function () {
    if (!this.options.object_params) {
      return;
    }
    this.options.object_params.each(function(value, key) {
      this.set_value({ name: key, value: value });
    }, this);
  }

  , "input[data-lookup] focus" : function(el, ev) {
    this.autocomplete(el);
  }
  , "input[data-lookup] keyup" : function(el, ev) {
    // Set the transient field for validation
    var name = el.attr('name').split('.'),
        instance = this.options.instance,
        value = el.val();

    name.pop(); //set the owner to null, not the email
    instance._transient || instance.attr("_transient", new can.Observe({}));
    can.reduce(name.slice(0, -1), function(current, next) {
      current = current + "." + next;
      instance.attr(current) || instance.attr(current, new can.Observe({}));
      return current;
    }, "_transient");
    instance.attr(["_transient"].concat(name).join("."), value);
  }

  , autocomplete : function(el) {
    $.cms_autocomplete.call(this, el);
  }

  , autocomplete_select : function(el, event, ui) {
    var original_event,
        that = this;

    $('#extended-info').trigger('mouseleave'); // Make sure the extra info tooltip closes
      var path = el.attr("name").split(".")
        , instance = this.options.instance
        , index = 0
        , prop = path.pop();

      if (/^\d+$/.test(path[path.length - 1])) {
        index = parseInt(path.pop(), 10);
        path = path.join(".");
        if (!this.options.instance.attr(path)) {
          this.options.instance.attr(path, []);
        }
        this.options.instance.attr(path).splice(index, 1, ui.item.stub());
      }
      else {
        path = path.join(".");
        setTimeout(function(){
          el.val(ui.item.name || ui.item.email || ui.item.title, ui.item);
        }, 0);
        this.options.instance.attr(path, ui.item);
      }
  }

  , immediate_find_or_create : function(el, ev, data) {
    var that = this
    , prop = el.data("drop")
    , model = CMS.Models[el.data("lookup")]
    , params = { context : that.options.instance.context && that.options.instance.context.serialize ? that.options.instance.context.serialize() : that.options.instance.context };

    setTimeout(function() {
      params[prop] = el.val();
      el.prop("disabled", true);
      model.findAll(params).then(function(list) {
        if (list.length) {
          that.autocomplete_select(el, ev, { item : list[0] });
        } else {
          new model(params).save().then(function(d) {
            that.autocomplete_select(el, ev, { item : d });
          });
        }
      })
      .always(function() {
        el.prop("disabled", false);
      });
    }, 100);
  }
  , "input[data-lookup][data-drop] paste" : "immediate_find_or_create"
  , "input[data-lookup][data-drop] drop" : "immediate_find_or_create"
  , fetch_templates : function(dfd) {
    var that = this;
    dfd = dfd ? dfd.then(function() { return that.options; }) : $.when(this.options);
    return $.when(
      can.view(this.options.content_view, dfd)
      , can.view(this.options.header_view, dfd)
      , can.view(this.options.button_view, dfd)
      , can.view(this.options.custom_attributes_view, dfd)
    ).done(this.proxy('draw'));
  }

  , fetch_data : function(params) {
    var that = this,
        dfd,
        instance;
    params = params || this.find_params();
    params = params && params.serialize ? params.serialize() : params;
    if (this.options.skip_refresh && this.options.instance) {
      return new $.Deferred().resolve(this.options.instance);
    }
    else if (this.options.instance) {
      dfd = this.options.instance.refresh();
    }
    else if (this.options.model) {
      dfd = this.options.new_object_form
          ? $.when(this.options.attr("instance", new this.options.model(params).attr("_suppress_errors", true)))
          : this.options.model.findAll(params).then(function(data) {
            var h;
            if(data.length) {
              that.options.attr("instance", data[0]);
              return data[0].refresh(); //have to refresh (get ETag) to be editable.
            } else {
              that.options.attr("new_object_form", true);
              that.options.attr("instance", new that.options.model(params));
              return that.options.instance;
            }
          }).done(function() {
            // Check if modal was closed
            if(that.element !== null)
              that.on(); //listen to instance.
          });
    }
    else {
      this.options.attr("instance", new can.Observe(params));
      that.on();
      dfd = new $.Deferred().resolve(this.options.instance);
    }
    instance = this.options.instance;
    if (instance) {
      // Make sure custom attributes are preloaded:
      dfd = dfd.then(function(){
        return $.when(
          instance.load_custom_attribute_definitions && instance.load_custom_attribute_definitions(),
          instance.custom_attribute_values ? instance.refresh_all('custom_attribute_values') : []
        );
      });
    }
    return dfd.done(function() {

      // If the modal is closed early, the element no longer exists
      if (that.element) {
        // Make sure custom attr validations/values are set
        if (instance && instance.setup_custom_attributes) {
          instance.setup_custom_attributes();
        }
        // This is to trigger `focus_first_element` in modal_ajax handling
        that.element.trigger("loaded");
      }


      that.options.instance._transient || that.options.instance.attr("_transient", new can.Observe({}));
      that.options.instance.form_preload && that.options.instance.form_preload(that.options.new_object_form);
    });
  }

  , fetch_all : function() {
    return this.fetch_templates(this.fetch_data(this.find_params()));
  }

  , find_params: function() {
    return this.options.find_params.serialize ? this.options.find_params.serialize() : this.options.find_params
  }

  , draw : function(content, header, footer, custom_attributes) {
    // Don't draw if this has been destroyed previously
    if (!this.element) {
      return;
    }
    var modal_title = this.options.modal_title,
        is_object_modal = modal_title && (modal_title.indexOf('Edit') === 0 || modal_title.indexOf('New') === 0);

    can.isArray(content) && (content = content[0]);
    can.isArray(header) && (header = header[0]);
    can.isArray(footer) && (footer = footer[0]);
    if (can.isArray(custom_attributes)) {
      custom_attributes = custom_attributes[0];
    }

    header != null && this.options.$header.find("h2").html(header);
    content != null && this.options.$content.html(content).removeAttr("style");
    footer != null && this.options.$footer.html(footer);

    if (custom_attributes != null && is_object_modal) {
      this.options.$content.append(custom_attributes);
    }
    this.setup_wysihtml5();

    //Update UI status array
    var $form = $(this.element).find('form');
    var tab_list = $form.find('[tabindex]');
    var hidable_tabs = 0;
    for (var i = 0; i < tab_list.length; i++) {
      if ($(tab_list[i]).attr('tabindex') > 0)
        hidable_tabs++;
    }
    //ui_array index is used as the tab_order, Add extra space for skipped numbers
    var storable_ui = hidable_tabs + 10;
    for(var i = 0; i < storable_ui; i++) {
      //When we start, all the ui elements are visible
      this.options.ui_array.push(0);
    }
  }

  , setup_wysihtml5 : function() {
    if (!this.element) {
      return;
    }
    this.element.find('.wysihtml5').each(function() {
      $(this).cms_wysihtml5();
    });
  }

  , "input:not(isolate-form input), textarea:not(isolate-form textarea), select:not(isolate-form select) change" : function(el, ev) {
      this.options.instance.removeAttr("_suppress_errors");
      // Set the value if it isn't a search field
      if (!el.hasClass("search-icon") ||
          el.is("[null-if-empty]") &&
          (!el.val() || !el.val().length)
      ) {
        this.set_value_from_element(el);
      }
  }

  , "input:not([data-lookup], isolate-form *), textarea keyup" : function (el, ev) {
      if (el.prop('value').length === 0 ||
          (typeof el.attr('value') !== 'undefined' && !el.attr('value').length)) {
        this.set_value_from_element(el);
      }
  }

  , serialize_form : function() {
      var $form = this.options.$content.find("form")
        , $elements = $form.find(":input:not(isolate-form *)")
        ;

      can.each($elements.toArray(), this.proxy("set_value_from_element"));
    }

  , set_value_from_element : function (el) {
      var $el = el instanceof jQuery ? el : $(el)
        , name = $el.attr('name')
        , value = $el.val()
        ;
      // If no model is specified, short circuit setting values
      // Used to support ad-hoc form elements in confirmation dialogs
      if (!this.options.model) {
        return;
      }

      if (name) {
        this.set_value({ name: name, value: value });
      }

      if($el.is("[data-also-set]")) {
        can.each($el.data("also-set").split(","), function(oname) {
          this.set_value({ name : oname, value : value});
        }, this);
      }
    }

  , set_value: function(item) {
    // Don't set `_wysihtml5_mode` on the instances
    if (item.name === '_wysihtml5_mode')
      return;
    var instance = this.options.instance
      , that = this;
    if(!(instance instanceof this.options.model)) {
      instance = this.options.instance
               = new this.options.model(instance && instance.serialize ? instance.serialize() : instance);
    }
    var name = item.name.split(".")
      , $elem, value, model, $other;
    $elem = this.options.$content.find("[name='" + item.name + "']:not(isolate-form *)");
    model = $elem.attr("model");

    if (model) {
      if (item.value instanceof Array)
        value = can.map(item.value, function(id) {
          return CMS.Models.get_instance(model, id);
        });
      else
        value = CMS.Models.get_instance(model, item.value);
    } else if ($elem.is("[type=checkbox]")) {
      value = $elem.is(":checked");
    } else {
      value = item.value;
    }

    if ($elem.is("[null-if-empty]") && (!value || value.length === 0))
      value = null;

    if($elem.is("[data-binding]") && $elem.is("[type=checkbox]")){
      can.map($elem, function(el){
        if(el.value != value.id)
          return;
        if($(el).is(":checked")){
          instance.mark_for_addition($elem.data("binding"), value);
        }
        else{
          instance.mark_for_deletion($elem.data("binding"), value);
        }
      });
      return;
    }
    else if($elem.is("[data-binding]")) {
      can.each(can.makeArray($elem[0].options), function(opt) {
        instance.mark_for_deletion($elem.data("binding"), CMS.Models.get_instance(model, opt.value));
      });
      if(value.push) {
        can.each(value, $.proxy(instance, "mark_for_addition", $elem.data("binding")));
      } else {
        instance.mark_for_addition($elem.data("binding"), value);
      }
    }

    if(name.length > 1) {
      if(can.isArray(value)) {
        value = new can.Observe.List(can.map(value, function(v) { return new can.Observe({}).attr(name.slice(1).join("."), v); }));
      } else {
        if($elem.is("[data-lookup]")) {
          if(!value) {
            value = null;
          } else {
            // Setting a "lookup field is handled in the autocomplete() method"
            return;
          }
        } else if(name[name.length - 1] === "date") {
          name.pop(); //date is a pseudoproperty of datetime objects
          if(!value) {
            value = null;
          } else {
            value = this.options.model.convert.date(value);
            $other = this.options.$content.find("[name='" + name.join(".") + ".time']:not(isolate-form *)");
            if($other.length) {
              value = moment(value).add(parseInt($other.val(), 10)).toDate();
            }
          }
        } else if(name[name.length - 1] === "time") {
          name.pop(); //time is a pseudoproperty of datetime objects
          value = moment(this.options.instance.attr(name.join("."))).startOf("day").add(parseInt(value, 10)).toDate();
        } else {
          value = new can.Observe({}).attr(name.slice(1).join("."), value);
        }
      }
    }

    value = value && value.serialize ? value.serialize() : value;
    if ($elem.is('[data-list]')) {
      var list_path = name.slice(0, name.length-1).join(".")
        , cur = instance.attr(list_path)
        ;
      if (!cur || !(cur instanceof can.Observe.List)) {
        instance.attr(list_path, []);
        cur = instance.attr(list_path);
      }
      value = value || [];
      cur.splice.apply(cur, [0, cur.length].concat(value));
    } else {
      if (name[0] === "custom_attributes") {
        instance.custom_attributes.attr(name[1], value[name[1]]);
      } else if(name[0] !== "people") {
        instance.attr(name[0], value);
      }
    }
    this.setup_wysihtml5(); //in case the changes in values caused a new wysi box to appear.
  }

  , "[data-before], [data-after] change" : function(el, ev) {
    var start_date = el.datepicker('getDate');
    this.element.find("[name=" + el.data("before") + "]").datepicker({changeMonth: true, changeYear: true}).datepicker("option", "minDate", start_date);
    this.element.find("[name=" + el.data("after") + "]").datepicker({changeMonth: true, changeYear: true}).datepicker("option", "maxDate", start_date);
  }

  , "{$footer} a.btn[data-toggle='modal-submit-addmore'] click" : function(el, ev){
    if (el.hasClass('disabled')) {
      return;
    }
    this.options.attr("add_more", true);
    this.save_ui_status();
    this.triggerSave(el, ev);
  }

  , "{$footer} a.btn[data-toggle='modal-submit'] click" : function(el, ev){
    if (el.hasClass('disabled')) {
      return;
    }
    this.options.attr("add_more", false);
    this.triggerSave(el, ev);
  }

  , "{$content} a.field-hide click" : function(el, ev) { //field hide
    var $el = $(el),
      $hidable = $el.closest('[class*="span"].hidable'),
      $innerHide = $el.closest('[class*="span"]').find('.hidable'),
      $showButton = $(this.element).find('#formRestore'),
      $hideButton = $(this.element).find('#formHide');

      $el.closest('.inner-hide').addClass('inner-hidable');
      //$hidable.hide();
      $hidable.addClass("hidden");
      this.options.reset_visible = true;
      //update ui array
      var ui_unit = $hidable.find('[tabindex]');
      var i, tab_value;
      for (i = 0; i < ui_unit.length; i++) {
        tab_value = $(ui_unit[i]).attr('tabindex');
        if(tab_value > 0) {
          this.options.ui_array[tab_value-1] = 1;
          $(ui_unit[i]).attr('tabindex', '-1');
          $(ui_unit[i]).attr('uiindex', tab_value);
        }
      }

      for(i=0; i < $el.closest('.hide-wrap.hidable').find('.inner-hidable').length; i++) {
        if(i == 1) {
          $el.closest('.inner-hide').parent('.hidable').addClass("hidden");
        }
      }

      $hideButton.hide();
      $showButton.show();
      return false;
  }

  , "{$content} #formHide click" : function(el, ev) {
    var ui_arr_length = this.options.ui_array.length;
    for(var i = 0; i < ui_arr_length; i++) {
      this.options.ui_array[i] = 0;
    }
    var $showButton = $(this.element).find('#formRestore');
    this.options.reset_visible = true;

    var $hidables = $(this.element).find(".hidable");
    $hidables.addClass("hidden");
    $(this.element).find('.inner-hide').addClass('inner-hidable');

    //Set up the hidden elements index to 1
    var hidden_elements = $hidables.find('[tabindex]');
    for(var i = 0; i < hidden_elements.length; i++) {
      var tab_value = $(hidden_elements[i]).attr('tabindex');
      //The UI array index start from 0, and tab-index/io-index is from 1
      if(tab_value > 0){
        this.options.ui_array[tab_value-1] = 1;
        $(hidden_elements[i]).attr('tabindex', '-1');
        $(hidden_elements[i]).attr('uiindex', tab_value);
      }
    }

    el.hide();
    $showButton.show();
    return false;
  }

  , "{$content} #formRestore click" : function(el, ev) {
    //Update UI status array to initial state
    var ui_arr_length = this.options.ui_array.length;
    for(var i = 0; i < ui_arr_length; i++) {
      this.options.ui_array[i] = 0;
    }

    //Set up the correct tab index for tabbing
    //Get all the ui elements with 'uiindex' set to original tabindex
    //Restore the original tab index
    var $form = $(this.element).find('form');
    var uiElements = $form.find('[uiindex]');
    for (var i = 0; i < uiElements.length; i++) {
      var $el = $(uiElements[i]);
      var tab_val = $el.attr('uiindex');
      $el.attr('tabindex', tab_val);
    }

    var $hideButton = $(this.element).find('#formHide');
    this.options.reset_visible = false;
    $(this.element).find(".hidden").removeClass("hidden");
    $(this.element).find('.inner-hide').removeClass('inner-hidable');
    el.hide();
    $hideButton.show();
    return false
  }

  , save_ui_status : function(){}

  , restore_ui_status : function(){
    //walk through the ui_array, for the one values,
    //select the element with tab index and hide it

    if(this.options.reset_visible){//some elements are hidden
      var $selected,
          str,
          tabindex,
          $form = $(this.element).find('form');
      for (var i = 0; i < this.options.ui_array.length; i++){
        if(this.options.ui_array[i] == 1){
          tabindex = i+1;
          str = '[tabindex=' + tabindex + ']';
          $selected = $form.find(str);
          $selected.closest('.hidable').addClass('hidden');
          $selected.attr('uiindex', tabindex);
          $selected.attr('tabindex', '-1');
        }
      }

      if($selected){
        var $hideButton = $selected.closest('.modal-body').find('#formHide'),
          $showButton = $selected.closest('.modal-body').find('#formRestore');

        $hideButton.hide();
        $showButton.show();
      }
      return false;
    }

  }
  //make buttons non-clickable when saving, make it disable afterwards
  ,  bindXHRToButton_disable : function(xhr, el, newtext, disable) {
      // binding of an ajax to a click is something we do manually
      var $el = $(el),
          oldtext = $el.text();

      if (newtext) {
        $el[0].innerHTML = newtext;
      }
      $el.addClass("disabled pending-ajax");
      if (disable !== false) {
        $el.attr("disabled", true);
      }
      xhr.always(function() {
        // If .text(str) is used instead of innerHTML, the click event may not fire depending on timing
        if ($el.length) {
          $el.removeAttr("disabled").removeClass("pending-ajax")[0].innerHTML = oldtext;
        }
      });
    }

  //make buttons non-clickable when saving
  , bindXHRToBackdrop : function(xhr, el, newtext, disable) {
      // binding of an ajax to a click is something we do manually

      var $el = $(el)
      , oldtext = $el.text();
      var alt;

      var myel = "<div ";
      //if(newtext) {
      //  $el[0].innerHTML = newtext;
      //}
      $el.addClass("disabled pending-ajax");
      if (disable !== false) {
        $el.attr("disabled", true);
      }
      xhr.always(function() {
        // If .text(str) is used instead of innerHTML, the click event may not fire depending on timing
        $el.removeAttr("disabled").removeClass("disabled pending-ajax");//[0].innerHTML = oldtext;
      });

    }

  , triggerSave : function(el, ev) {
    var ajd,
        save_close_btn = this.element.find("a.btn[data-toggle=modal-submit]"),
        save_addmore_btn = this.element.find("a.btn[data-toggle=modal-submit-addmore]"),
        modal_backdrop = this.element.data("modal_form").$backdrop;

    // Normal saving process
    if (el.is(':not(.disabled)')) {
      ajd = this.save_instance(el, ev);

      if(this.options.add_more) {
        if(ajd) {
          this.bindXHRToButton_disable(ajd, save_close_btn);
          this.bindXHRToButton_disable(ajd, save_addmore_btn);

          this.bindXHRToBackdrop(ajd, modal_backdrop, "Saving, please wait...");
        }
      }
      else {
        if(ajd) {
          this.bindXHRToButton(ajd, save_close_btn, "Saving, please wait...");
          this.bindXHRToButton(ajd, save_addmore_btn);
        }
      }

    }
    // Queue a save if clicked after verifying the email address
    else if (this._email_check) {
      this._email_check.done(function(data) {
        if (data.length != null)
          data = data[0];
        if (data) {
          setTimeout(function() {
            delete that._email_check;
            el.trigger('click');
          }, 0);
        }
      });
    }
  }

  , new_instance: function (data) {
    var params = this.find_params(),
      new_instance = new this.options.model(params)
        .attr("_suppress_errors", true)
        .attr('custom_attribute_definitions', this.options.instance.custom_attribute_definitions)
        .attr('custom_attributes', new can.Map());

    // Reset custom attribute values manually
    can.each(new_instance.custom_attribute_definitions, function(definition) {
      var element = this.element.find('[name="custom_attributes.' + definition.id + '"]');
      if (definition.attribute_type === 'Checkbox') {
        element.attr('checked', false);
      } else if (definition.attribute_type === 'Rich Text') {
        element.data("wysihtml5").editor.clear();
      } else {
        element.val('');
      }
    }, this);

    $.when(this.options.attr('instance', new_instance))
      .done (function() {
        // If the modal is closed early, the element no longer exists
        if (this.element) {
          var $form = $(this.element).find('form');
          $form.trigger('reset');
          // This is to trigger `focus_first_element` in modal_ajax handling
          this.element.trigger("loaded");
        }

        this.options.instance._transient || this.options.instance.attr("_transient", new can.Observe({}));
        this.options.instance.form_preload && this.options.instance.form_preload(this.options.new_object_form);
      }.bind(this))
      .then(this.proxy("apply_object_params"))
      .then(this.proxy("serialize_form"))
      .then(this.proxy("autocomplete"));

    this.restore_ui_status();
  }

  , "save_instance" : function(el, ev) {
      var that = this,
        instance = this.options.instance,
        ajd,
        instance_id = instance.id;

      if (instance.errors()) {
        instance.removeAttr("_suppress_errors");
        return;
      }

      this.serialize_form();

      // Special case to handle context outside the form itself
      // - this avoids duplicated change events, and the API requires
      //   `context` to be present even if `null`, unlike other attributes
      if (!instance.context) {
        instance.attr('context', { id: null });
      }

      this.disable_hide = true;
      ajd = instance.save().done(function(obj) {
        function finish() {
          delete that.disable_hide;
          if (that.options.add_more) {
            that.new_instance();
<<<<<<< HEAD
          }
          else { 
            that.element.trigger("modal:success", [obj, {map_and_save: $("#map-and-save").is(':checked')}]).modal_form("hide");
            that.update_hash_fragment();
=======
          } else {
            that.element.trigger("modal:success", [obj, {map_and_save: $("#map-and-save").is(':checked')}]).modal_form("hide");
>>>>>>> e7164763
          }
        }

        // If this was an Objective created directly from a Section, create a join
        var params = that.options.object_params;
        if (obj instanceof CMS.Models.Objective && params && params.section) {
          new CMS.Models.SectionObjective({
            objective: obj
            , section: CMS.Models.Section.findInCacheById(params.section.id)
            , context: { id: null }
          }).save().done(function(){
            $(document.body).trigger("ajax:flash",
                { success : "Objective mapped successfully." });
            finish();
          });
        } else {
          var type = obj.type ? can.spaceCamelCase(obj.type) : '',
              name = obj.title ? obj.title : '',
              msg;
          if(instance_id === undefined) { //new element
            if(obj.is_declining_review && obj.is_declining_review == '1') {
              msg = "Review declined";
            } else if (name) {
              msg = "New " + type + " <span class='user-string'>" + name + "</span>" + " added successfully.";
            } else {
              msg = "New " + type + " added successfully.";
            }
          } else {
            msg = "<span class='user-string'>" + name + "</span>" + " modified successfully.";
          }
          $(document.body).trigger("ajax:flash", { success : msg });
          finish();
        }
      }).fail(function(xhr, status) {
        if(!instance.errors()) {
          $(document.body).trigger("ajax:flash", { error : xhr.responseText });
        }
        delete that.disable_hide;
      });
      return ajd;
  }

  , " ajax:flash" : function(el, ev, mesg) {
    var that = this;
    this.options.$content.find(".flash").length || that.options.$content.prepend("<div class='flash'>");

    ev.stopPropagation();

    can.each(["success", "warning", "error", "progress"], function(type) {
      var tmpl;
      if(mesg[type]) {
        tmpl = '<div class="alert alert-'
        + type
        +'"><a href="#" class="close" data-dismiss="alert">&times;</a><span>'
        + mesg[type]
        + '</span></div>';
        that.options.$content.find(".flash").append(tmpl);
      }
    });
  }

  , "{instance} destroyed" : " hide"

  , " hide" : function(el, ev) {
      if(this.disable_hide) {
        ev.stopImmediatePropagation();
        ev.stopPropagation();
        ev.preventDefault();
        return false;
      }
      if (this.options.instance) {
        delete this.options.instance._pending_joins;
      }
      if (this.options.instance instanceof can.Model
          // Ensure that this modal was hidden and not a child modal
          && ev.target === this.element[0]
          && !this.options.skip_refresh
          && !this.options.instance.isNew()) {
        this.options.instance.refresh().then(this.proxy("open_created"));
      }
    }

  , open_created : function() {
    var instance = this.options.instance;
    if (instance instanceof CMS.Models.Response) {
      // Open newly created responses
      var object_type = instance.constructor.table_singular;
      $('[data-object-id="'+instance.id+'"][data-object-type="'+object_type+'"]')
        .find('.openclose').click().openclose("open");
    }
  }

  , destroy : function() {
    if(this.options.model && this.options.model.cache) {
      delete this.options.model.cache[undefined];
    }
    this._super && this._super.apply(this, arguments);
    if(this.options.instance && this.options.instance._transient) {
      this.options.instance.removeAttr("_transient");
    }
  }

  , should_update_hash_fragment: function () {
    var $trigger = this.options.$trigger;
    return !($trigger.closest(".modal").size()
          || $trigger.closest(".cms_controllers_info_pin").size());
  }

  , update_hash_fragment: function () {
    if (!this.should_update_hash_fragment()) return;

    var hash = window.location.hash.split('/')[0],
        tree_controller = this.options
            .$trigger
            .closest(".cms_controllers_tree_view_node")
            .control();

    hash += [tree_controller 
             ? tree_controller.hash_fragment()
             : "",
             this.options.instance.hash_fragment()].join('/');

    window.location.hash = hash;
  }
});


/*
  Below this line we're defining a can.Component, which is in this file
  because it works in tandem with the modals form controller.

  The purpose of this component is to allow for pending adds/removes of connected
  objects while the modal is visible.  On save, the actual pending actions will
  be resolved and we won't worry about the transient state we use anymore.
*/
can.Component.extend({
  tag: "ggrc-modal-connector",
  // <content> in a component template will be replaced with whatever is contained
  //  within the component tag.  Since the views for the original uses of these components
  //  were already created with content, we just used <content> instead of making
  //  new view template files.
  template: "<isolate-form><content/></isolate-form>",
  scope: {
    parent_instance: null,
    instance: null,
    instance_attr: '@',
    source_mapping: '@',
    source_mapping_source: '@',
    mapping: '@',
    attributes: {},
    // the following are just for the case when we have no object to start with,
    changes: []
  },
  events: {
    init: function() {
      var that = this,
        key;

      this.scope.attr("controller", this);

      if (!this.scope.instance) {
        this.scope.attr("deferred", true);
      } else if (this.scope.instance.reify) {
        this.scope.attr("instance", this.scope.instance.reify());
      }

      if (!this.scope.source_mapping) {
        this.scope.attr("source_mapping", this.scope.mapping);
      }
      if (!this.scope.source_mapping_source) {
        this.scope.source_mapping_source = 'instance';
      }
      if (this.scope[this.scope.source_mapping_source]) {
        this.scope[this.scope.source_mapping_source]
        .get_binding(this.scope.source_mapping)
        .refresh_instances()
        .then(function (list) {
          that.scope.attr("list", can.map(list, function (binding) {
                return binding.instance;
              }));
        });
        //this.scope.instance.attr("_transient." + this.scope.mapping, this.scope.list);
      } else {
        key = this.scope.instance_attr + "_" + (this.scope.mapping || this.scope.source_mapping);
        if (!this.scope.parent_instance._transient[key]) {
          this.scope.attr("list", []);
          this.scope.parent_instance.attr(
            "_transient." + key,
            this.scope.list
            );
        } else {
          this.scope.attr("list", this.scope.parent_instance._transient[key]);
        }
      }

      this.options.parent_instance = this.scope.parent_instance;
      this.options.instance = this.scope.instance;
      setTimeout(this.set_user_as_owner.bind(this), 0);
      this.on();
    },
    set_user_as_owner: function () {
      // Workaround so we render pre-defined users.
      if (~['owners'].indexOf(this.scope.mapping) && this.scope.list && !this.scope.list.length) {
        var person = CMS.Models.Person.findInCacheById(GGRC.current_user.id);
        this.scope.instance.mark_for_addition(this.scope.mapping, person, {});
        this.scope.list.push(person);
      }
    },
    deferred_update: function () {
      var that = this,
          changes = this.scope.changes;

      if (changes.length) {
        return;
      }
      this.scope.attr("instance", this.scope.attr("parent_instance").attr(this.scope.instance_attr).reify());
      can.each(
        changes,
        function(item) {
          var mapping = that.scope.mapping || GGRC.Mappings.get_canonical_mapping_name(that.scope.instance.constructor.shortName, item.what.constructor.shortName);

          if (item.how === "add") {
            that.scope.instance.mark_for_addition(mapping, item.what, item.extra);
          } else {
            that.scope.instance.mark_for_deletion(mapping, item.what);
          }
        }
      );
      return that.scope.instance.constructor.resolve_deferred_bindings(that.scope.instance);
    },
    "{parent_instance} updated": "deferred_update",
    "{parent_instance} created": "deferred_update",
    // this works like autocomplete_select on all modal forms and
    // descendant class objects.
    autocomplete_select : function(el, event, ui) {
      var mapping, extra_attrs;

      extra_attrs = can.reduce(this.element.find("input:not([data-mapping], [data-lookup])").get(), function(attrs, el) {
        attrs[$(el).attr("name")] = $(el).val();
        return attrs;
      }, {});
      if (this.scope.deferred) {
        this.scope.changes.push({ what: ui.item, how: "add", extra: extra_attrs });
      } else {
        mapping = this.scope.mapping || GGRC.Mappings.get_canonical_mapping_name(this.scope.instance.constructor.shortName, ui.item.constructor.shortName);
        this.scope.instance.mark_for_addition(mapping, ui.item, extra_attrs);
      }
      function doesExist(arr, owner) {
        if (!arr || !arr.length) {
          return false;
        }
        return !!~can.inArray(owner.id, $.map(arr, function (item) {
          return item.id;
        }));
      }

      // If it's owners and user isn't pre-added
      if (!(~['owners'].indexOf(this.scope.mapping) && doesExist(this.scope.list, ui.item))) {
        this.scope.list.push(ui.item);
      }
      this.scope.attr('show_new_object_form', false);
    },
    '[data-toggle=unmap] click': function (el, ev) {
      ev.stopPropagation();
      can.map(el.find('.result'), function (result_el) {
        var obj = $(result_el).data('result'),
            len = this.scope.list.length,
            mapping;

        if (this.scope.deferred) {
          this.scope.changes.push({ what: obj, how: "remove" });
        } else {
          mapping = this.scope.mapping || GGRC.Mappings.get_canonical_mapping_name(this.scope.instance.constructor.shortName, obj.constructor.shortName);
          this.scope.instance.mark_for_deletion(mapping, obj);
        }
        for (; len >= 0; len--) {
          if (this.scope.list[len] === obj) {
            this.scope.list.splice(len, 1);
          }
        }
      }.bind(this));
    },
    "input[null-if-empty] change" : function(el) {
      if (!el.val()) {
        this.scope.attributes.attr(el.attr("name"), null);
      }
    },
    "input keyup" : function(el, ev) {
      ev.stopPropagation();
    },
    "input, textarea, select change" : function(el, ev) {
        this.scope.attributes.attr(el.attr("name"), el.val());
    },

    "input:not([data-lookup], [data-mapping]), textarea keyup" : function(el, ev) {
      if (el.prop('value').length == 0 ||
        (typeof el.attr('value') !== 'undefined' && el.attr('value').length == 0)) {
        this.scope.attributes.attr(el.attr("name"), el.val());
      }
    },
    "a[data-toggle=submit]:not(.disabled) click": function(el, ev) {
      var obj, mapping,
          that = this,
          binding = this.scope.instance.get_binding(this.scope.mapping),
          extra_attrs = can.reduce(
                          this.element
                          .find("input:not([data-mapping], [data-lookup])")
                          .get(),
                          function(attrs, el) {
                            if ($(el).attr("model")) {
                              attrs[$(el).attr("name")] = CMS.Models[$(el).attr("model")].findInCacheById($(el).val());
                            } else {
                              attrs[$(el).attr("name")] = $(el).val();
                            }
                            return attrs;
                          }, {});

      ev.stopPropagation();

      extra_attrs[binding.loader.object_attr] = this.scope.instance;
      if(binding.loader instanceof GGRC.ListLoaders.DirectListLoader) {
        obj = new CMS.Models[binding.loader.model_name](extra_attrs);
      } else {
        obj = new CMS.Models[binding.loader.option_model_name](extra_attrs);
      }

      if (that.scope.deferred) {
        that.scope.changes.push({ what: obj, how: "add", extra: extra_attrs });
      } else {
        mapping = that.scope.mapping || GGRC.Mappings.get_canonical_mapping_name(that.scope.instance.constructor.shortName, obj.constructor.shortName);
        that.scope.instance.mark_for_addition(mapping, obj, extra_attrs);
      }
      that.scope.list.push(obj);
      that.scope.attr("attributes", {});
    },
    "a[data-object-source] modal:success": function(el, ev, data) {
      var mapping,
          that = this;
      ev.stopPropagation();

      can.each(data.arr || [data], function(obj) {

        if (that.scope.deferred) {
          that.scope.changes.push({ what: obj, how: "add" });
        } else {
          mapping = that.scope.mapping || GGRC.Mappings.get_canonical_mapping_name(that.scope.instance.constructor.shortName, obj.constructor.shortName);
          that.scope.instance.mark_for_addition(mapping, obj);
        }
        that.scope.list.push(obj);
      });
    },
    ".ui-autocomplete-input modal:success" : function(el, ev, data, options) {
      var that = this,
          extra_attrs = can.reduce(
                          this.element
                          .find("input:not([data-mapping], [data-lookup])")
                          .get(),
                          function(attrs, el) {
                            if ($(el).attr("model")) {
                              attrs[$(el).attr("name")] = CMS.Models[$(el).attr("model")].findInCacheById($(el).val());
                            } else {
                              attrs[$(el).attr("name")] = $(el).val();
                            }
                            return attrs;
                          }, {});

      can.each(data.arr || [data], function(obj) {
        var mapping;
        if (that.scope.deferred) {
          that.scope.changes.push({ what: obj, how: "add", extra: extra_attrs });
        } else {
          mapping = that.scope.mapping || GGRC.Mappings.get_canonical_mapping_name(that.scope.instance.constructor.shortName, obj.constructor.shortName);
          that.scope.instance.mark_for_addition(mapping, obj, extra_attrs);
        }
        that.scope.list.push(obj);
        that.scope.attr("attributes", {});
      });
    }
  },
  helpers: {
    // Mapping-based autocomplete selectors use this helper to
    //  attach the mapping autocomplete ui widget.  These elements should
    //  be decorated with data-mapping attributes.
    mapping_autocomplete : function(options) {
      return function(el) {
        var $el = $(el);
        $el.ggrc_mapping_autocomplete({
          controller : options.contexts.attr("controller"),
          model : $el.data("model"),
          mapping : false
        });
      };
    }
  },
});

})(window.can, window.can.$);<|MERGE_RESOLUTION|>--- conflicted
+++ resolved
@@ -756,15 +756,9 @@
           delete that.disable_hide;
           if (that.options.add_more) {
             that.new_instance();
-<<<<<<< HEAD
-          }
-          else { 
+          } else {
             that.element.trigger("modal:success", [obj, {map_and_save: $("#map-and-save").is(':checked')}]).modal_form("hide");
             that.update_hash_fragment();
-=======
-          } else {
-            that.element.trigger("modal:success", [obj, {map_and_save: $("#map-and-save").is(':checked')}]).modal_form("hide");
->>>>>>> e7164763
           }
         }
 
@@ -921,7 +915,7 @@
   events: {
     init: function() {
       var that = this,
-        key;
+          key;
 
       this.scope.attr("controller", this);
 
