--- conflicted
+++ resolved
@@ -192,15 +192,9 @@
       } else {
         instance = model.findInCacheById($trigger.attr('data-object-id'));
       }
-<<<<<<< HEAD
-=======
-      if(instance && instance.owner && !instance.owner.selfLink) {
-        instance.owner.refresh({ "__include" : "owner" });
-      }
       if (object_params) {
         object_params = JSON.parse(object_params.replace(/\\n/g, "\\n"));
       }
->>>>>>> 0f5faf54
 
       var modal_title = (instance ? "Edit " : "New ") + ($trigger.attr("data-object-singular-override") || model.title_singular || $trigger.attr("data-object-singular"));
       // If this was initiated via quick join link
