/*!
    Copyright (C) 2016 Google Inc.
    Licensed under http://www.apache.org/licenses/LICENSE-2.0 <see LICENSE file>
*/

(function ($) {
  'use strict';

  function preload_content() {
    var template =
      ['<div class="modal-header">'
      , '  <a class="pull-right modal-dismiss" href="#" data-dismiss="modal">'
      , '    <i class="fa fa-times black"></i>'
      , '  </a>'
      , '  <h2>Loading...</h2>'
      , '</div>'
      , '<div class="modal-body" style="padding-top:150px;"></div>'
      , '<div class="modal-footer">'
      , '</div>'
      ];
    return $(template.join('\n'))
      .filter('.modal-body')
        .html(
          $(new Spinner().spin().el)
            .css({
              width: '100px', height: '100px',
              left: '50%', top: '50%',
              zIndex: calculate_spinner_z_index
            })
        ).end();
  }

  function emit_loaded(responseText, textStatus, xhr) {
    if (xhr.status == 403) {
      // For now, only inject the response HTML in the case
      // of an authorization error
      $(this).html(responseText);
    }
    $(this).trigger('loaded');
  }

  function refresh_page() {
    setTimeout(can.proxy(GGRC.navigate, GGRC), 10);
  }

  var handlers = {
    'modal': function ($target, $trigger, option) {
      $target.modal(option).draggable({handle: '.modal-header'});
    },

    'listform': function ($target, $trigger, option) {
      var list_target = $trigger.data('list-target');
      $target.modal_relationship_selector(option, $trigger);

      // Close the modal and rewrite the target list
      $target.on('ajax:json', function (e, data, xhr) {
        if (data.errors) {
        } else if (list_target == 'refresh') {
          refresh_page();
        } else if (list_target) {
          $(list_target).tmpl_setitems(data);
          $target.modal_relationship_selector('hide');
        }
      });
    },

    'listnewform': function ($target, $trigger, option) {
      $target.modal_form(option, $trigger);
      var list_target = $trigger.data('list-target')
        , selector_target = $trigger.data('selector-target')
        ;

      // Close the modal and append to the target list
      $target.on('ajax:json', function (e, data, xhr) {
        if (data.errors) {
        } else {
          if (list_target) {
            $(list_target).tmpl_additem(data);
          }
          if (selector_target) {
            $(selector_target).trigger('list-add-item', data);
          }
          // $(tablist_target).trigger('list-add-item', data);
          $target.modal_form('hide');
        }
      });
    },

    'listeditform': function ($target, $trigger, option) {
      $target.modal_form(option, $trigger);
      var list_target = $trigger.data('list-target')
        , selector_target = $trigger.data('selector-target')
        ;

      // Close the modal and append to the target list
      $target.on('ajax:json', function (e, data, xhr) {
        if (data.errors) {
        } else {
          if (list_target) {
            $(list_target).tmpl_mergeitems([data]);
          }
          if (selector_target) {
            $(selector_target).trigger('list-update-item', data);
          }
          $target.modal_form('hide');
          $trigger.trigger('modal:success', data);
        }
      });
    },

    'deleteform': function ($target, $trigger, option) {
      var form_target = $trigger.data('form-target')
        , model = CMS.Models[$trigger.attr('data-object-singular')]
        , instance
        , delete_counts = new can.Observe({loading: true, counts: ''})
        ;

      if ($trigger.attr('data-object-id') === 'page') {
        instance = GGRC.page_instance();
      } else {
        instance = model.findInCacheById($trigger.attr('data-object-id'));
      }

      instance.get_orphaned_count().done(function (counts) {
        delete_counts.attr('loading', false);
        delete_counts.attr('counts', counts);
      }).fail(function () {
        delete_counts.attr('loading', false);
      });

      $target
      .modal_form(option, $trigger)
      .ggrc_controllers_delete({
        $trigger: $trigger
        , skip_refresh: !$trigger.data('refresh')
        , new_object_form: false
        , button_view: GGRC.mustache_path + '/modals/delete_cancel_buttons.mustache'
        , model: model
        , instance: instance
        , delete_counts: delete_counts
        , modal_title: 'Delete ' + $trigger.attr('data-object-singular')
        , content_view: GGRC.mustache_path + '/base_objects/confirm_delete.mustache'
      });

      $target.on('modal:success', function (e, data) {
        var model_name = $trigger.attr('data-object-plural').toLowerCase();
        if ($trigger.attr('data-object-id') === 'page' || (instance === GGRC.page_instance())) {
          GGRC.navigate('/dashboard');
        } else if (model_name == 'people' || model_name == 'roles') {
          window.location.assign('/admin#' + model_name + '_list_widget');
          GGRC.navigate();
        } else {
          $trigger.trigger('modal:success', data);
          $target.modal_form('hide');
        }
      });
    },

    'unmapform': function ($target, $trigger, option) {
      var form_target = $trigger.data('form-target')
      , object_params = $trigger.attr('data-object-params')
      , model = CMS.Models[$trigger.attr('data-object-singular')]
      , instance;
      if ($trigger.attr('data-object-id') === 'page') {
        instance = GGRC.page_instance();
      } else {
        instance = model.findInCacheById($trigger.attr('data-object-id'));
      }
      if (object_params) {
        object_params = JSON.parse(object_params.replace(/\\n/g, '\n'));
      } else {
        object_params = {};
      }

      $target
      .modal_form(option, $trigger)
      .ggrc_controllers_unmap({
        $trigger: $trigger
        , new_object_form: false
        , button_view: GGRC.mustache_path + '/modals/unmap_cancel_buttons.mustache'
        , model: model
        , instance: instance
        , object_params: object_params
        , modal_title: $trigger.attr('data-modal-title') || ('Delete ' + $trigger.attr('data-object-singular'))
        , content_view: $trigger.attr('data-content-view') || (GGRC.mustache_path + '/base_objects/confirm_unmap.mustache')
      });

      $target.on('modal:success', function (e, data) {
        $trigger.children('.result').each(function (i, result_el) {
          var $result_el = $(result_el)
            , result = $result_el.data('result')
            , mappings = result && result.get_mappings()
            , i
            ;

          can.each(mappings, function (mapping) {
            mapping.refresh().done(function () {
              if (mapping instanceof CMS.Models.Control) {
                mapping.removeAttr('directive');
                mapping.save();
              }
              else {
                mapping.destroy();
              }
            });
          });
        });
      });
    },

    'form': function ($target, $trigger, option) {
      var form_target = $trigger.data('form-target')
      , object_params = $trigger.attr('data-object-params')
      , model = CMS.Models[$trigger.attr('data-object-singular')] || CMS.ModelHelpers[$trigger.attr('data-object-singular')]
      , mapping = $trigger.data('mapping')
      , instance;

      if ($trigger.attr('data-object-id') === 'page') {
        instance = GGRC.page_instance();
      } else {
        instance = model.findInCacheById($trigger.attr('data-object-id'));
      }
      if (object_params) {
        object_params = JSON.parse(object_params.replace(/\\n/g, '\n'));
      } else {
        object_params = {};
      }

      var modal_title = (instance ? 'Edit ' : 'New ') + ($trigger.attr('data-object-singular-override') || model.title_singular || $trigger.attr('data-object-singular'));
      // If this was initiated via quick join link
      if (object_params.section) {
        modal_title = 'Map ' + modal_title + ' to ' + object_params.section.title;
      }
      var title_override = $trigger.attr('data-modal-title-override');
      if (title_override) {
        modal_title = title_override;
      }

      var content_view = $trigger.data('template') || GGRC.mustache_path + '/' + $trigger.attr('data-object-plural') + '/modal_content.mustache';

      $target
      .modal_form(option, $trigger)
      .ggrc_controllers_modals({
<<<<<<< HEAD
        new_object_form: !$trigger.attr('data-object-id')
        , object_params: object_params
        , button_view: GGRC.Controllers.Modals.BUTTON_VIEW_SAVE_CANCEL_DELETE
        , model: model
        , current_user: GGRC.current_user
        , instance: instance
        , modal_title: object_params.modal_title || modal_title
        , content_view: content_view
        , mapping: mapping
        , $trigger: $trigger
=======
        new_object_form : !$trigger.attr('data-object-id'),
        object_params : object_params,
        button_view : GGRC.Controllers.Modals.BUTTON_VIEW_SAVE_CANCEL_DELETE,
        model : model,
        current_user : GGRC.current_user,
        instance : instance,
        modal_title : object_params.modal_title || modal_title,
        content_view : content_view,
        mapping : mapping,
        $trigger: $trigger
>>>>>>> 90f7e261
      });

      $target.on('modal:success', function (e, data, xhr) {
        if (form_target == 'refresh') {
          refresh_page();
        } else if (form_target == 'redirect') {
          if (typeof xhr !== 'undefined' && 'getResponseHeader' in xhr) {
            GGRC.navigate(xhr.getResponseHeader('location'));
          } else if (data._redirect) {
            GGRC.navigate(data._redirect);
          } else {
            GGRC.navigate(data.selfLink.replace('/api', ''));
          }
        } else if (form_target == 'refresh_page_instance') {
          GGRC.page_instance().refresh();
        } else {
          var dirty;
          $target.modal_form('hide');
          if ($trigger.data('dirty')) {
            dirty = $($trigger.data('dirty').split(',')).map(function (i, val) {
              return '[href="' + val.trim() + '"]';
            }).get().join(',');
            $(dirty).data('tab-loaded', false);
          }
          if (dirty) {
            var $active = $(dirty).filter('.active [href]');
            $active.closest('.active').removeClass('active');
            $active.click();
          }
          $trigger.trigger('routeparam', $trigger.data('route'));
          $trigger.trigger('modal:success', Array.prototype.slice.call(arguments, 1));
        }
      });
    },

    'helpform': function ($target, $trigger, option) {
      $target.modal_form(option, $trigger).ggrc_controllers_help({slug: $trigger.attr('data-help-slug')});
    }

  };


  var arrangeBackgroundModals = function (modals, referenceModal) {
    modals = $(modals).not(referenceModal);
    if (modals.length < 1) return;

    var $header = referenceModal.find('.modal-header');
    var header_height = $header.height() + parseInt($header.css('padding-top')) + parseInt($header.css('padding-bottom'));
    var _top = parseInt($(referenceModal).offset().top);

    modals.css({
      'overflow': 'hidden'
      , 'height': function () {
        return header_height;
      }
      , 'top': function (i) {
        return _top - (modals.length - i) * (header_height);
      }
      , 'margin-top': 0
      , 'position': 'absolute'
    });
    modals.off('scroll.modalajax');
    modals.on('scroll.modalajax', function () {
      $(this).scrollTop(0); // fix for Chrome rendering bug when resizing block elements containing CSS sprites.
    });
  };

  var arrangeTopModal = function (modals, modal) {
    if (!modal || !modal.length)
      return;

    var $header = modal.find('.modal-header:first');
    var header_height = $header.height() + parseInt($header.css('padding-top')) + parseInt($header.css('padding-bottom'));

    var offsetParent = modal.offsetParent();
    var _scrollY = 0;
    var _top = 0;
    var _left = modal.position().left;
    if (!offsetParent.length || offsetParent.is('html, body')) {
      offsetParent = $(window);
      _scrollY = window.scrollY;
      _top = _scrollY
        + (offsetParent.height()
          - modal.height()) / 5
        + header_height / 5;

      window.scrollY + ($(window).height() - modal.height()) / 2 + (modals.length - 1) * parseInt(modal.find('.modal-header').height());
    } else {
      _top = offsetParent.closest('.modal').offset().top - offsetParent.offset().top + header_height;
      _left = offsetParent.closest('.modal').offset().left + offsetParent.closest('.modal').width() / 2 - offsetParent.offset().left;
    }
    if (_top < 0) {
      _top = 0;
    }
    modal
    .css('top', _top + 'px')
    .css({'position': 'absolute', 'margin-top': 0, 'left': _left});
  };

  var _modal_show = $.fn.modal.Constructor.prototype.show;
  $.fn.modal.Constructor.prototype.show = function () {
    var that = this;
    var $el = this.$element;
    var shownevents, keyevents;
    if (!(shownevents = $._data($el[0], 'events').shown)
        || $(shownevents).filter(function () {
          return $.inArray('arrange', this.namespace.split('.')) > -1;
        }).length < 1) {
      $el.on('shown.arrange, loaded.arrange', function (ev) {
        if (ev.target === ev.currentTarget)
          reconfigureModals.call(that);
      });
    }

    if ($el.is('body > * *')) {
      this.$cloneEl = $('<div>').appendTo($el.parent());
      can.each($el[0].attributes, function (attr) {
        that.$cloneEl.attr(attr.name, attr.value);
      });
      $el.find('*').uniqueId();
      this.$cloneEl.html($el.html());
      $el.detach().appendTo(document.body);
      this.$cloneEl.removeAttr('id').find('*').attr('data-original-id', function () {
        return this.id;
      }).removeAttr('id');

      $el.on(['click', 'mouseup', 'keypress', 'keydown', 'keyup', 'show', 'shown', 'hide', 'hidden'].join('.clone ') + '.clone', function (e) {
        that.$cloneEl
        ? that.$cloneEl.find("[data-original-id='" + e.target.id + "']").trigger(new $.Event(e))
        : $el.off('.clone');
      });
    }


    // prevent form submissions when descendant elements are also modals.
    if (!(keyevents = $._data($el[0], 'events').keypress)
        || $(keyevents).filter(function () {
          return $.inArray('preventdoublesubmit', this.namespace.split('.')) > -1;
        }).length < 1) {
      $el.on('keypress.preventdoublesubmit', function (ev) {
        if (ev.which === 13 && !$(document.activeElement).hasClass('wysihtml5')) {
          ev.preventDefault();
          if (ev.originalEvent) {
            ev.originalEvent.preventDefault();
          }
          return false;
        }
      });
    }
    if (!(keyevents = $._data($el[0], 'events').keyup)
        || $(keyevents).filter(function () {
          return $.inArray('preventdoubleescape', this.namespace.split('.')) > -1;
        }).length < 1) {
      $el.on('keyup.preventdoubleescape', function (ev) {
        if (ev.which === 27 && $(ev.target).closest('.modal').length) {
          $(ev.target).closest('.modal').attr('tabindex', -1).focus();
          ev.stopPropagation();
          ev.originalEvent && ev.originalEvent.stopPropagation();
          that.hide();
        }
      });
      $el.attr('tabindex') || $el.attr('tabindex', -1);
      setTimeout(function () { $el.focus(); }, 1);
    }

    _modal_show.apply(this, arguments);
    // reconfigureModals.call(this);   //handled by modal shown event firing.
  };

  var reconfigureModals = function () {
    var modalBackdrops = $('.modal-backdrop').css('z-index', function (i) {
      return 2990 + i * 20;
    });

    var modals = $('.modal:visible');
    modals.each(function (i) {
      var parent = this.parentNode;
      if (parent !== document.body) {
        modalBackdrops
        .eq(i)
        .detach()
        .appendTo(parent);
      }
    });
    modalBackdrops.slice(modals.length).remove();

    modals.not(this.$element).css('z-index', function (i) {
      return 3000 + i * 20;
    });
    this.$element.css('z-index', 3000 + (modals.length - 1) * 20);

    arrangeTopModal(modals, this.$element);
    arrangeBackgroundModals(modals, this.$element);
  };

  var _modal_hide = $.fn.modal.Constructor.prototype.hide;
  $.fn.modal.Constructor.prototype.hide = function (ev) {
    if (ev && (ev.modalHidden))
      return;  // We already hid one

    if (this.$cloneEl) {
      this.$element.detach().appendTo(this.$cloneEl.parent());
      this.$cloneEl.remove();
      this.$cloneEl = null;
      this.$element.off('.clone');
    }

    _modal_hide.apply(this, arguments);

    var animated =
        $('.modal').filter(':animated');
    if (animated.length) {
      animated.stop(true, true);
    }

    var modals = $('.modal:visible');
    var lastModal = modals.last();
    lastModal.css({'height': '', 'overflow': '', top: '', 'margin-top': ''});
    arrangeTopModal(modals, lastModal);
    arrangeBackgroundModals(modals, lastModal);
    if (ev) ev.modal_hidden = true; // mark that we've hidden one
  };

  GGRC.register_modal_hook = function (toggle, launch_fn) {
    $(function () {
      $('body').on(
        'click.modal-ajax.data-api keydown.modal-ajax.data-api',
        toggle ? '[data-toggle=modal-ajax-' + toggle + ']' : '[data-toggle=modal-ajax]',
        function (e) {

          var $this = $(this)
          , toggle_type = $(this).data('toggle')
          , modal_id, target, $target, option, href, new_target, modal_type;


          if ($this.hasClass('disabled')) {
            return;
          }
          if (e.type === 'keydown' && e.which !== 13) {
            return;  // activate for keydown on Enter/Return only.
          }

          href = $this.attr('data-href') || $this.attr('href');
          modal_id = 'ajax-modal-' + href.replace(/[\/\?=\&#%]/g, '-').replace(/^-/, '');
          target = $this.attr('data-target') || $('#' + modal_id);

          $target = $(target);
          new_target = $target.length === 0;

          if (new_target) {
            $target = $('<div id="' + modal_id + '" class="modal hide"></div>');
            $target.addClass($this.attr('data-modal-class'));
            $this.attr('data-target', '#' + modal_id);
          }

          $target.on('hidden', function (ev) {
            if (ev.target === ev.currentTarget)
              $target.remove();
          });

          if (new_target || $this.data('modal-reset') === 'reset') {
            $target.html(preload_content());
            if ($this.prop('protocol') === window.location.protocol) {
              $target.load(href, emit_loaded);
            }
          }

          option = $target.data('modal-help') ? 'toggle' : $.extend({}, $target.data(), $this.data());

          launch_fn.apply($target, [$target, $this, option]);
        });
    });
  };
  $(function () {
    can.each({
      '': handlers['modal'],
      'form': handlers['form'],
      'helpform': handlers['helpform'],
      'listform': handlers['listform'],
      'listnewform': handlers['listnewform'],
      'listeditform': handlers['listeditform'],
      'deleteform': handlers['deleteform'],
      'unmapform': handlers['unmapform']
    },
      function (launch_fn, toggle) {
        GGRC.register_modal_hook(toggle, launch_fn);
      }
    );
  });
})(window.jQuery);<|MERGE_RESOLUTION|>--- conflicted
+++ resolved
@@ -241,29 +241,16 @@
       $target
       .modal_form(option, $trigger)
       .ggrc_controllers_modals({
-<<<<<<< HEAD
-        new_object_form: !$trigger.attr('data-object-id')
-        , object_params: object_params
-        , button_view: GGRC.Controllers.Modals.BUTTON_VIEW_SAVE_CANCEL_DELETE
-        , model: model
-        , current_user: GGRC.current_user
-        , instance: instance
-        , modal_title: object_params.modal_title || modal_title
-        , content_view: content_view
-        , mapping: mapping
-        , $trigger: $trigger
-=======
-        new_object_form : !$trigger.attr('data-object-id'),
-        object_params : object_params,
-        button_view : GGRC.Controllers.Modals.BUTTON_VIEW_SAVE_CANCEL_DELETE,
-        model : model,
-        current_user : GGRC.current_user,
-        instance : instance,
-        modal_title : object_params.modal_title || modal_title,
-        content_view : content_view,
-        mapping : mapping,
-        $trigger: $trigger
->>>>>>> 90f7e261
+        new_object_form: !$trigger.attr('data-object-id'),
+        object_params: object_params,
+        button_view: GGRC.Controllers.Modals.BUTTON_VIEW_SAVE_CANCEL_DELETE,
+        model: model,
+        current_user: GGRC.current_user,
+        instance: instance,
+        modal_title: object_params.modal_title || modal_title,
+        content_view: content_view,
+        mapping: mapping,
+        $trigger: $trigger,
       });
 
       $target.on('modal:success', function (e, data, xhr) {
