{{!
    Copyright (C) 2016 Google Inc.
    Licensed under http://www.apache.org/licenses/LICENSE-2.0 <see LICENSE file>
}}

<<<<<<< HEAD
{{#if button}}
  {{#is_allowed 'update' parent_instance context="for"}}
    <a 
      href="javascript://" 
      class="generate-control-assessments btn btn-small btn-primary" 
      rel="tooltip" 
      data-placement="left" 
      title="Generate Assessments" 
      data-original-title="Generate Assessments">
      <i 
         class="fa fa-magic" 
         rel="tooltip" 
         data-placement="left" 
         title="Generate Assessments" 
         data-original-title="Generate Assessments">
      </i>
      Autogenerate
    </a>
  {{/is_allowed}}
{{else}}
  {{#if_instance_of parent_instance 'Audit'}}
    {{#if_in model.shortName 'Assessment,Control'}}
        {{#is_allowed 'update' parent_instance context="for"}}
          <li class="generate-control-assessments">
            <a href="javascript://">
              <i
                class="fa fa-magic"
                rel="tooltip"
                data-placement="left"
                title=""
                data-original-title="Generate Assessments"
              ></i>
            </a>
          </li>
        {{/is_allowed}}
    {{/if_in}}
  {{/if_instance_of}}
{{/if}}
=======
{{#if_instance_of parent_instance 'Audit'}}
  {{#if_helpers '\
    #if_equals' model.shortName 'Control' '\
    or #if_equals' model.shortName 'Assessment'}}
      {{#is_allowed 'update' parent_instance context="for"}}
        <li class="generate-control-assessments">
          <a href="javascript://">
            <i
              class="fa fa-fw fa-magic"
             ></i>
            Generate Assessments
          </a>
        </li>
      {{/is_allowed}}
  {{/if_helpers}}
{{/if_instance_of}}
>>>>>>> 3bb257b9
<|MERGE_RESOLUTION|>--- conflicted
+++ resolved
@@ -3,21 +3,20 @@
     Licensed under http://www.apache.org/licenses/LICENSE-2.0 <see LICENSE file>
 }}
 
-<<<<<<< HEAD
 {{#if button}}
   {{#is_allowed 'update' parent_instance context="for"}}
-    <a 
-      href="javascript://" 
-      class="generate-control-assessments btn btn-small btn-primary" 
-      rel="tooltip" 
-      data-placement="left" 
-      title="Generate Assessments" 
+    <a
+      href="javascript://"
+      class="generate-control-assessments btn btn-small btn-primary"
+      rel="tooltip"
+      data-placement="left"
+      title="Generate Assessments"
       data-original-title="Generate Assessments">
-      <i 
-         class="fa fa-magic" 
-         rel="tooltip" 
-         data-placement="left" 
-         title="Generate Assessments" 
+      <i
+         class="fa fa-magic"
+         rel="tooltip"
+         data-placement="left"
+         title="Generate Assessments"
          data-original-title="Generate Assessments">
       </i>
       Autogenerate
@@ -30,33 +29,12 @@
           <li class="generate-control-assessments">
             <a href="javascript://">
               <i
-                class="fa fa-magic"
-                rel="tooltip"
-                data-placement="left"
-                title=""
-                data-original-title="Generate Assessments"
-              ></i>
+                class="fa fa-fw fa-magic"
+               ></i>
+              Generate Assessments
             </a>
           </li>
         {{/is_allowed}}
     {{/if_in}}
   {{/if_instance_of}}
-{{/if}}
-=======
-{{#if_instance_of parent_instance 'Audit'}}
-  {{#if_helpers '\
-    #if_equals' model.shortName 'Control' '\
-    or #if_equals' model.shortName 'Assessment'}}
-      {{#is_allowed 'update' parent_instance context="for"}}
-        <li class="generate-control-assessments">
-          <a href="javascript://">
-            <i
-              class="fa fa-fw fa-magic"
-             ></i>
-            Generate Assessments
-          </a>
-        </li>
-      {{/is_allowed}}
-  {{/if_helpers}}
-{{/if_instance_of}}
->>>>>>> 3bb257b9
+{{/if}}