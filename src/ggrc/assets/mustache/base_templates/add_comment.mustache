{{!
    Copyright (C) 2015 Google Inc., authors, and contributors <see AUTHORS file>
    Licensed under http://www.apache.org/licenses/LICENSE-2.0 <see LICENSE file>
    Created By: ivan@reciprocitylabs.com
    Maintained By: ivan@reciprocitylabs.com
}}
<div class="add-comment">
  <div class="row-fluid">
    <div class="span8">
      <div class="controls top">
        {{#is_allowed 'update' parent_instance context='for'}}
<<<<<<< HEAD
        <ggrc-gdrive-picker-launcher icon="paperclip" instance="instance" link_text="Attach evidence" deferred="true" click_event="trigger_upload">
        </ggrc-gdrive-picker-launcher>
=======
          {{#with_mapping 'extended_folders' parent_instance}}
            {{#if extended_folders.length}}
              <ggrc-gdrive-picker-launcher
                icon="attach"
                instance="instance"
                folder_instance="parent_instance"
                link_text="Attach evidence"
                deferred="true"
                click_event="trigger_upload_parent">
              </ggrc-gdrive-picker-launcher>
            {{else}}
              <ggrc-gdrive-picker-launcher
                icon="attach"
                instance="instance"
                link_text="Attach evidence"
                deferred="true"
                click_event="trigger_upload">
              </ggrc-gdrive-picker-launcher><i class="grcicon-warning" style="margin-top:4px" rel="tooltip" data-placement="bottom" data-original-title="Audit folder not set. Files will be uploaded to your GDrive root folder."></i>
            {{/if}}
          {{else}}
            {{! This is a failure state for with_mapping, if something in the mapping doesn't refresh properly }}
            {{#if error.errors}}
              <small>
                You need permission to upload files to the audit folder. <a href="https://drive.google.com/folderview?id={{grdive_msg_to_id error.message}}&usp=sharing#">Request access.</a>
              </small>
            {{else}}
              The GDrive folder for this evidence could not be accessed.
              {{#using request=parent_instance.request}}
                {{{render '/static/mustache/gdrive/gapi_errors.mustache' type="file" instance=request error=error}}}
              {{/using}}
            {{/if}}
          {{/with_mapping}}
>>>>>>> 818fdfe2
          {{#toggle show_new_object_form}}
            <ggrc-quick-add parent_instance="instance" join_model="Relationship" deferred="true" quick_create="create_url">
              {{#prune_context}}
                <div class="objective-selector field-wrap top-spacing">
                  <input tabindex="3" type="text" name="instance" placeholder="Add URL">
                  <a href="javascript://" {{toggle_button}}><i class="fa fa-trash"></i></a>
                  <a href="javascript://" class="btn btn-small btn-success no-float" data-toggle="submit" {{toggle_button "modal:success"}}>Add URL</a>
                </div>
                <input type="hidden" name="role_name" value="Auditor" />
              {{/prune_context}}
            </ggrc-quick-add>
          {{else}}
            <a href="javascript://" class="btn btn-draft btn-small {{toggle_button}}" data-type="url">
              <i class="fa fa-link"></i> Attach URL
            </a>
        {{/toggle}}
        {{/is_allowed}}
      </div>
      <div class="wysiwyg-area">
        <textarea rows="4" class="span12 triple wysihtml5" name="comment-description" id="comment-description" placeholder="Enter comment (optional)"></textarea>
      </div>
      <div class="attachments-preview">
        <ul>
        {{#instance._pending_joins}}
          <li class="label label-light">
            <span>{{what.title}}</span>
            <a href="#" class="js-trigger-removeattachment">&times;</a>
          </li>
        {{/instance._pending_joins}}
        </ul>
      </div>
      <div class="controls">
        <a href="javascript://" class="btn btn-success btn-small">Add</a>
      </div>
    </div>
  </div>
</div><|MERGE_RESOLUTION|>--- conflicted
+++ resolved
@@ -9,14 +9,10 @@
     <div class="span8">
       <div class="controls top">
         {{#is_allowed 'update' parent_instance context='for'}}
-<<<<<<< HEAD
-        <ggrc-gdrive-picker-launcher icon="paperclip" instance="instance" link_text="Attach evidence" deferred="true" click_event="trigger_upload">
-        </ggrc-gdrive-picker-launcher>
-=======
           {{#with_mapping 'extended_folders' parent_instance}}
             {{#if extended_folders.length}}
               <ggrc-gdrive-picker-launcher
-                icon="attach"
+                icon="paperclip"
                 instance="instance"
                 folder_instance="parent_instance"
                 link_text="Attach evidence"
@@ -25,7 +21,7 @@
               </ggrc-gdrive-picker-launcher>
             {{else}}
               <ggrc-gdrive-picker-launcher
-                icon="attach"
+                icon="paperclip"
                 instance="instance"
                 link_text="Attach evidence"
                 deferred="true"
@@ -45,7 +41,6 @@
               {{/using}}
             {{/if}}
           {{/with_mapping}}
->>>>>>> 818fdfe2
           {{#toggle show_new_object_form}}
             <ggrc-quick-add parent_instance="instance" join_model="Relationship" deferred="true" quick_create="create_url">
               {{#prune_context}}
