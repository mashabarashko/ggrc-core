{{!
    Copyright (C) 2013 Google Inc., authors, and contributors <see AUTHORS file>
    Licensed under http://www.apache.org/licenses/LICENSE-2.0 <see LICENSE file>
    Created By: brad@reciprocitylabs.com
    Maintained By: brad@reciprocitylabs.com
}}


  <li class="tree-item" data-object-id="{{instance.id}}" data-object-type="control" {{addclass "t-" instance.workflow_state}}>
    <div class="item-main" {{#instance}}{{data 'model'}}{{/instance}}>
      <div class="item-wrap">
        {{{render '/static/mustache/base_objects/open_close.mustache' instance=instance}}}
        <div class="select">
          <div class="item-data">
            <div class="row-fluid">
              <div class="span{{display_options.title_width}}">
                <div class="title tree-title-area" rel="tooltip" data-placement="left" title="" data-original-title="{{instance.title}}">
<<<<<<< HEAD
                  {{#if_draw_icon instance}}
                    <i class="fa fa-{{instance.class.table_singular}} color"></i>
                  {{/if_draw_icon}}
=======
                  {{#is_subtree}}
                    <i class="grcicon-{{instance.class.table_singular}}-color"></i>
                  {{/is_subtree}}
>>>>>>> 818fdfe2
                  {{instance.title}}
                </div>
              </div>

              <div class="span{{display_options.selectable_width}}">
                <div class="row-fluid">
                  {{#display_attr_list}}
                    <div class="span{{display_options.selectable_attr_width}}">
                      {{#if_equals attr_type 'custom'}}
                        <div class="custom tree-title-area">
                          {{get_custom_attr_value this instance}}
                        </div>
                      {{else}}
                        <div class="owner tree-title-area">
                          {{#instance}}
                            {{#switch attr_name}}
                              {{#case 'owner'}}
                                {{#if owners.length}}
                                  {{#using contacts=owners}}
                                  {{#contacts}}
                                    {{{renderLive '/static/mustache/people/popover.mustache' person=this}}}
                                  {{/contacts}}
                                  {{/using}}
                                {{/if}}
                              {{/case}}
                              {{#case 'contact'}}
                                <span>
                                  {{#using contact=instance.contact}}
                                    {{{renderLive '/static/mustache/people/popover.mustache' person=contact}}}
                                  {{/using}}
                                </span>
                              {{/case}}
                              {{#case 'secondary_contact'}}
                                <span>
                                  {{#using contact=instance.secondary_contact}}
                                    {{{renderLive '/static/mustache/people/popover.mustache' person=contact}}}
                                  {{/using}}
                                </span>
                              {{/case}}
                              {{#case 'principal_assessor'}}
                                <span>
                                  {{#using contact=instance.principal_assessor}}
                                    {{{renderLive '/static/mustache/people/popover.mustache' person=contact}}}
                                  {{/using}}
                                </span>
                              {{/case}}
                              {{#case 'secondary_assessor'}}
                                <span>
                                  {{#using contact=instance.secondary_assessor}}
                                    {{{renderLive '/static/mustache/people/popover.mustache' person=contact}}}
                                  {{/using}}
                                </span>
                              {{/case}}
                              {{#case 'kind'}}
                                {{#using kind=instance.kind}}
                                  {{kind.title}}
                                {{/using}}
                              {{/case}}
                              {{#case 'fraud_related'}}
                                {{#if_equals instance.fraud_related "0"}}
                                  No
                                {{/if}}
                                {{#if_equals instance.fraud_related "1"}}
                                  Yes
                                {{/if}}
                              {{/case}}
                              {{#case 'significance'}}
                                {{#if_equals instance.key_control "1"}}
                                  Key
                                {{/if}}
                                {{#if_equals instance.key_control "0"}}
                                  Non-Key
                                {{/if}}
                              {{/case}}
                              {{#case 'means'}}
                                {{#using means=instance.means}}
                                  {{means.title}}
                                {{/using}}
                              {{/case}}
                              {{#case 'frequency'}}
                                {{#using verify_frequency=instance.verify_frequency}}
                                  {{verify_frequency.title}}
                                {{/using}}
                              {{/case}}
                              {{#case 'assertions'}}
                                {{#using items=instance.assertions}}
                                  {{#items}}
                                    {{name}} &nbsp;
                                  {{/items}}
                                {{/using}}
                              {{/case}}
                              {{#case 'categories'}}
                                {{#using items=instance.categories}}
                                  {{#items}}
                                    {{name}} &nbsp;
                                  {{/items}}
                                {{/using}}
                              {{/case}}

                              {{#default}}
                                {{#if_helpers '\
                                  #if_equals' attr_name 'url' '\
                                  or #if_equals' attr_name 'reference_url'}}
                                    <a class="url" href="{{get_url_value attr_name instance}}" target="_blank">
                                      {{get_default_attr_value attr_name instance}}
                                    </a>
                                {{else}}
                                  {{get_default_attr_value attr_name instance}}
                                {{/in_helpers}}
                              {{/default}}
                            {{/switch}}
                          {{/instance}}
                        </div>
                      {{/if}}
                    </div>
                  {{/display_attr_list}}
                </div>
              </div>

              <div class="span{{display_options.action_width}}">

                <div class="show-details">
                  {{#child_options}}
                    {{{renderLive add_item_view}}}
                  {{/child_options}}
                  {{#if instance.viewLink}}
                    {{#is_allowed "view_object_page" instance}}
                      <a href="{{instance.viewLink}}" target="_blank"><i class="fa fa-long-arrow-right"></i></a>
                    {{/is_allowed}}
                  {{/if}}
                </div>
                <ul class="tree-action-list">
                  {{#infer_roles instance}}
                    <li>
                      <i class="fa fa-person" rel="tooltip" data-placement="left" data-original-title="{{.}} "></i>
                    </li>
                  {{/infer_roles}}
                  <li>
                    {{#child_options}}
                      {{{renderLive '/static/mustache/base_objects/relevance_action.mustache' list=original_list parent_instance=instance multiple_mapping_case=true}}}
                    {{/child_options}}
                    {{{renderLive '/static/mustache/base_objects/relevance_action.mustache' instance=instance parent_instance=parent_instance}}}
                  </li>
                  {{^instance.contact}}
                    <li>
                      <div class="counter">
                        <i class="fa fa-person red"></i>
                      </div>
                    </li>
                  {{/instance.contact}}
                  <li>
                    {{{renderLive '/static/mustache/base_objects/states.mustache'}}}
                  </li>
                </ul>
              </div>
            </div>
          </div><!-- item-data end -->
        </div><!-- select end -->
      </div><!-- item-wrap end -->
    </div><!-- item-main end -->

    {{#if expanded}}
    <div class="tier-2-info item-content">
      <div class="tier-2-info-content">
        {{#if draw_children}}
          {{#prune_context}} {{! this line is just chopping the context stack down to one element}}
            {{#child_options}}
              <div class="inner-tree">
                <ul class="tree-structure new-tree" {{data 'options'}} {{ (el) -> el.cms_controllers_tree_view(el.data("options")) }}></ul>
              </div>
            {{/child_options}}
          {{/prune_context}}
        {{/if}}
      </div>
    </div>
    {{/if}}
  </li><|MERGE_RESOLUTION|>--- conflicted
+++ resolved
@@ -15,15 +15,9 @@
             <div class="row-fluid">
               <div class="span{{display_options.title_width}}">
                 <div class="title tree-title-area" rel="tooltip" data-placement="left" title="" data-original-title="{{instance.title}}">
-<<<<<<< HEAD
-                  {{#if_draw_icon instance}}
+                  {{#is_subtree}}
                     <i class="fa fa-{{instance.class.table_singular}} color"></i>
-                  {{/if_draw_icon}}
-=======
-                  {{#is_subtree}}
-                    <i class="grcicon-{{instance.class.table_singular}}-color"></i>
                   {{/is_subtree}}
->>>>>>> 818fdfe2
                   {{instance.title}}
                 </div>
               </div>
