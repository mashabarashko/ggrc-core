--- conflicted
+++ resolved
@@ -65,11 +65,7 @@
 
       <div class="row-fluid wrap-row">
         <div class="span12">
-<<<<<<< HEAD
           <people-list instance="instance" editable="false"></people-list>
-=======
-          <people-list instance="instance"></people-list>
->>>>>>> a8fbe02c
         </div>
       </div>
 
