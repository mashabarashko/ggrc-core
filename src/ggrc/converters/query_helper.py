# Copyright (C) 2016 Google Inc.
# Licensed under http://www.apache.org/licenses/LICENSE-2.0 <see LICENSE file>

"""This module contains a class for handling request queries."""

# flake8: noqa

import collections
import datetime
import functools
import operator

import flask
import sqlalchemy as sa
from sqlalchemy.orm import undefer

from ggrc import db
from ggrc import models
from ggrc.login import is_creator
from ggrc.fulltext.mysql import MysqlRecordProperty as Record
from ggrc.models import inflector
from ggrc.models.reflection import AttributeInfo
from ggrc.models.relationship_helper import RelationshipHelper
from ggrc.models.custom_attribute_definition import CustomAttributeDefinition
from ggrc.models.custom_attribute_value import CustomAttributeValue
from ggrc.converters import get_exportables
from ggrc.rbac import context_query_filter
from ggrc.utils import query_helpers, benchmark, convert_date_format
from ggrc_basic_permissions import UserRole


class BadQueryException(Exception):
  pass


# pylint: disable=too-few-public-methods

class QueryHelper(object):

  """Helper class for handling request queries

  Primary use for this class is to get list of object ids for each object type
  defined in the query. All objects must pass the query filters if they are
  defined.

  query object = [
    {
      object_name: search class name,
      permissions: either read or update, if none are given it defaults to read
      order_by: [
        {
          "name": the name of the field by which to do the sorting
          "desc": optional; if True, invert the sorting order
        }
      ]
      limit: [from, to] - limit the result list to a slice result[from, to]
      filters: {
        relevant_filters:
          these filters will return all ids of the "search class name" object
          that are mapped to objects defined in the dictionary inside the list.
          [ list of filters joined by OR expression
            [ list of filters joined by AND expression
              {
                "object_name": class of relevant object,
                "slugs": list of relevant object slugs,
                        optional and if exists will be converted into ids
                "ids": list of relevant object ids
              }
            ]
          ],
        object_filters: {
          TODO: allow filtering by title, description and other object fields
        }
      }
    }
  ]

  After the query is done (by `get_ids` method), the results are appended to
  each query object:

  query object with results = [
    {
      object_name: search class name,
      (all other object query fields)
      ids: [ list of filtered objects ids ]
    }
  ]

  The result fields may or may not be present in the resulting query depending
  on the attributes of `get` method.

  """

  def __init__(self, query, ca_disabled=False):
    self.object_map = {o.__name__: o for o in models.all_models.all_models}
    self.query = self._clean_query(query)
    self.ca_disabled = ca_disabled
    self._set_attr_name_map()
    self._count = 0

  def _set_attr_name_map(self):
    """ build a map for attributes names and display names

    Dict containing all display_name to attr_name mappings
    for all objects used in the current query
    Example:
        { Program: {"Program URL": "url", "Code": "slug", ...} ...}
    """
    self.attr_name_map = {}
    for object_query in self.query:
      object_name = object_query["object_name"]
      object_class = self.object_map[object_name]
      aliases = AttributeInfo.gather_aliases(object_class)
      self.attr_name_map[object_class] = {}
      for key, value in aliases.items():
        filter_by = None
        if isinstance(value, dict):
          filter_name = value.get("filter_by", None)
          if filter_name is not None:
            filter_by = getattr(object_class, filter_name, None)
          name = value["display_name"]
        else:
          name = value
        if name:
          self.attr_name_map[object_class][name.lower()] = (key.lower(),
                                                            filter_by)

  def _clean_query(self, query):
    """ sanitize the query object """
    for object_query in query:
      filters = object_query.get("filters", {}).get("expression")
      self._clean_filters(filters)
      self._macro_expand_object_query(object_query)
    return query

  def _clean_filters(self, expression):
    """Prepare the filter expression for building the query."""
    if not expression or not isinstance(expression, dict):
      return
    slugs = expression.get("slugs")
    if slugs:
      ids = expression.get("ids", [])
      ids.extend(self._slugs_to_ids(expression["object_name"], slugs))
      expression["ids"] = ids
    try:
      expression["ids"] = [int(id_) for id_ in expression.get("ids", [])]
    except ValueError as error:
      # catch missing relevant filter (undefined id)
      if expression.get("op", {}).get("name", "") == "relevant":
        raise BadQueryException(u"Invalid relevant filter for {}".format(
                                expression.get("object_name", "")))
      raise error
    self._clean_filters(expression.get("left"))
    self._clean_filters(expression.get("right"))

  def _expression_keys(self, exp):
    """Return the list of keys specified in the expression."""
    operator_name = exp.get("op", {}).get("name", None)
    if operator_name in ["AND", "OR"]:
      return self._expression_keys(exp["left"]).union(
          self._expression_keys(exp["right"]))
    left = exp.get("left", None)
    if left is not None and isinstance(left, collections.Hashable):
      return set([left])
    else:
      return set()

  def _macro_expand_object_query(self, object_query):
    """Expand object query."""
    def expand_task_dates(exp):
      """Parse task dates from the specified expression."""
      if not isinstance(exp, dict) or "op" not in exp:
        return
      operator_name = exp["op"]["name"]
      if operator_name in ["AND", "OR"]:
        expand_task_dates(exp["left"])
        expand_task_dates(exp["right"])
      elif isinstance(exp["left"], (str, unicode)):
        key = exp["left"]
        if key in ["start", "end"]:
          parts = exp["right"].split("/")
          if len(parts) == 3:
            try:
              month, day, year = [int(part) for part in parts]
            except Exception:
              raise BadQueryException(
                  "Date must consist of numbers")
            exp["left"] = key + "_date"
            exp["right"] = datetime.date(year, month, day)
          elif len(parts) == 2:
            month, day = parts
            exp["op"] = {"name": u"AND"}
            exp["left"] = {
                "op": {"name": operator_name},
                "left": "relative_" + key + "_month",
                "right": month,
            }
            exp["right"] = {
                "op": {"name": operator_name},
                "left": "relative_" + key + "_day",
                "right": day,
            }
          elif len(parts) == 1:
            exp["left"] = "relative_" + key + "_day"
          else:
            raise BadQueryException(u"Field {} should be a date of one of the"
                                    u" following forms: DD, MM/DD, MM/DD/YYYY"
                                    .format(key))

    if object_query["object_name"] == "TaskGroupTask":
      filters = object_query.get("filters")
      if filters is not None:
        exp = filters["expression"]
        keys = self._expression_keys(exp)
        if "start" in keys or "end" in keys:
          expand_task_dates(exp)

  def get_ids(self):
    """Get a list of filtered object IDs.

    self.query should contain a list of queries for different objects which
    will get evaluated and turned into a list of object IDs.

    Returns:
      list of dicts: same query as the input with all ids that match the filter
    """
    for object_query in self.query:
      objects = self._get_objects(object_query)
      object_query["ids"] = [o.id for o in objects]
    return self.query

  @staticmethod
  def _get_type_query(model, permission_type):
    """Filter by contexts and resources

    Prepare query to filter models based on the available contexts and
    resources for the given type of object.
    """
    contexts, resources = query_helpers.get_context_resource(
        model_name=model.__name__, permission_type=permission_type
    )

    if contexts is not None:
      if resources:
        resource_sql = model.id.in_(resources)
      else:
        resource_sql = sa.sql.false()

      return sa.or_(
          context_query_filter(model.context_id, contexts),
          resource_sql)

  def _get_objects(self, object_query):
    """Get a set of objects described in the filters."""
    object_name = object_query["object_name"]
    expression = object_query.get("filters", {}).get("expression")

    if expression is None:
      return set()
    object_class = self.object_map[object_name]
    query = object_class.query
    query = query.options(undefer('updated_at'))

    requested_permissions = object_query.get("permissions", "read")
    with benchmark("Get permissions: _get_objects > _get_type_query"):
      type_query = self._get_type_query(object_class, requested_permissions)
      if type_query is not None:
        query = query.filter(type_query)
    with benchmark("Parse filter query: _get_objects > _build_expression"):
      filter_expression = self._build_expression(
          expression,
          object_class,
      )
      if filter_expression is not None:
        query = query.filter(filter_expression)
    if object_query.get("order_by"):
      with benchmark("Sorting: _get_objects > order_by"):
        query = self._apply_order_by(
            object_class,
            query,
            object_query["order_by"],
        )
    with benchmark("Apply limit"):
      limit = object_query.get("limit")
      if limit:
        matches, total = self._apply_limit(query, limit)
      else:
        matches = query.all()
        total = len(matches)
      object_query["total"] = total

    if hasattr(flask.g, "similar_objects_query"):
      # delete similar_objects_query for the case when several queries are
      # POSTed in one request, the first one filters by similarity and the
      # second one doesn't but tries to sort by __similarity__
      delattr(flask.g, "similar_objects_query")
    return matches

  @staticmethod
  def _apply_limit(query, limit):
    """Apply limits for pagination.

    Args:
      query: filter query;
      limit: a tuple of indexes in format (from, to); objects is sliced to
            objects[from, to].

    Returns:
      matched objects and total count.
    """
    try:
      first, last = limit
      first, last = int(first), int(last)
    except (ValueError, TypeError):
      raise BadQueryException("Invalid limit operator. Integers expected.")

    if first < 0 or last < 0:
      raise BadQueryException("Limit cannot contain negative numbers.")
    elif first >= last:
      raise BadQueryException("Limit start should be smaller than end.")
    else:
      page_size = last - first
      with benchmark("Apply limit: _apply_limit > query_limit"):
        # Note: limit request syntax is limit:[0,10]. We are counting
        # offset from 0 as the offset of the initial row for sql is 0 (not 1).
        matches = query.limit(page_size).offset(first).all()
      with benchmark("Apply limit: _apply_limit > query_count"):
        if len(matches) < page_size:
          total = len(matches) + first
        else:
          # Note: using func.count() as query.count() is generating additional
          # subquery
          count_q = query.statement.with_only_columns([sa.func.count()])
          total = db.session.execute(count_q).scalar()

    return matches, total

  def _apply_order_by(self, model, query, order_by):
    """Add ordering parameters to a query for objects.

    This works only on direct model properties and related objects defined with
    foreign keys and fails if any CAs are specified in order_by.

    Args:
      model: the model instances of which are requested in query;
      query: a query to get objects from the db;
      order_by: a list of dicts with keys "name" (the name of the field by which
                to sort) and "desc" (optional; do reverse sort if True).

    If order_by["name"] == "__similarity__" (a special non-field value),
    similarity weights returned by get_similar_objects_query are used for
    sorting.

    If sorting by a relationship field is requested, the following sorting is
    applied:
    1. If the field is a relationship to a Titled model, sort by its title.
    2. If the field is a relationship to Person, sort by its name or email (if
       name is None or empty string for a person object).
    3. Otherwise, raise a NotImplementedError.

    Returns:
      the query with sorting parameters.
    """
    def sorting_field_for_person(person):
      """Get right field to sort people by: name if defined or email."""
      return sa.case([(sa.not_(sa.or_(person.name.is_(None),
                                      person.name == '')),
                       person.name)],
                     else_=person.email)

    def joins_and_order(clause):
      """Get join operations and ordering field from item of order_by list.

      Args:
        clause: {"name": the name of model's field,
                 "desc": reverse sort on this field if True}

      Returns:
        ([joins], order) - a tuple of joins required for this ordering to work
                           and ordering clause itself; join is None if no join
                           required or [(aliased entity, relationship field)]
                           if joins required.
      """
      def by_similarity():
        """Join similar_objects subquery, order by weight from it."""
        join_target = flask.g.similar_objects_query.subquery()
        join_condition = model.id == join_target.c.id
        joins = [(join_target, join_condition)]
        order = join_target.c.weight
        return joins, order

      def by_ca():
        """Join fulltext index table, order by indexed CA value."""
        alias = sa.orm.aliased(Record, name=u"fulltext_{}".format(self._count))
        joins = [(alias, sa.and_(
            alias.key == model.id,
            alias.type == model.__name__,
            alias.property == key)
        )]
        order = alias.content
        return joins, order

      def by_foreign_key():
        """Join the related model, order by title or name/email."""
        related_model = attr.property.mapper.class_
        if issubclass(related_model, models.mixins.Titled):
          joins = [(alias, _)] = [(sa.orm.aliased(attr), attr)]
          order = alias.title
        elif issubclass(related_model, models.Person):
          joins = [(alias, _)] = [(sa.orm.aliased(attr), attr)]
          order = sorting_field_for_person(alias)
        else:
          raise NotImplementedError(u"Sorting by {model.__name__} is "
                                    u"not implemented yet."
                                    .format(model=related_model))
        return joins, order

      def by_m2m():
        """Join the Person model, order by name/email.

        Implemented only for ObjectOwner mapping.
        """
        if issubclass(attr.target_class, models.object_owner.ObjectOwner):
          # NOTE: In the current implementation we sort only by the first
          # assigned owner if multiple owners defined
          oo_alias_1 = sa.orm.aliased(models.object_owner.ObjectOwner)
          oo_alias_2 = sa.orm.aliased(models.object_owner.ObjectOwner)
          oo_subq = db.session.query(
              oo_alias_1.ownable_id,
              oo_alias_1.ownable_type,
              oo_alias_1.person_id,
          ).filter(
              oo_alias_1.ownable_type == model.__name__,
              ~sa.exists().where(sa.and_(
                  oo_alias_2.ownable_id == oo_alias_1.ownable_id,
                  oo_alias_2.ownable_type == oo_alias_1.ownable_type,
                  oo_alias_2.id < oo_alias_1.id,
              )),
          ).subquery()

          owner = sa.orm.aliased(models.Person, name="owner")

          joins = [
              (oo_subq, sa.and_(model.__name__ == oo_subq.c.ownable_type,
                                model.id == oo_subq.c.ownable_id)),
              (owner, oo_subq.c.person_id == owner.id),
          ]

          order = sorting_field_for_person(owner)
        else:
          raise NotImplementedError(u"Sorting by m2m-field '{key}' "
                                    u"is not implemented yet."
                                    .format(key=key))
        return joins, order

      # transform clause["name"] into a model's field name
      key = clause["name"].lower()

      if key == "__similarity__":
        # special case
        if hasattr(flask.g, "similar_objects_query"):
          joins, order = by_similarity()
        else:
          raise BadQueryException("Can't order by '__similarity__' when no ",
                                  "'similar' filter was applied.")
      else:
        key, _ = self.attr_name_map[model].get(key, (key, None))
        attr = getattr(model, key.encode('utf-8'), None)
        if attr is None:
          # non object attributes are treated as custom attributes
          self._count += 1
          joins, order = by_ca()
        elif (isinstance(attr, sa.orm.attributes.InstrumentedAttribute) and
                isinstance(attr.property,
                           sa.orm.properties.RelationshipProperty)):
          joins, order = by_foreign_key()
        elif isinstance(attr, sa.ext.associationproxy.AssociationProxy):
          joins, order = by_m2m()
        else:
          # a simple attribute
          joins, order = None, attr

      if clause.get("desc", False):
        order = order.desc()

      return joins, order

    join_lists, orders = zip(*[joins_and_order(clause) for clause in order_by])
    for join_list in join_lists:
      if join_list is not None:
        for join in join_list:
          query = query.outerjoin(*join)

    return query.order_by(*orders)

  def _build_expression(self, exp, object_class):
    """Make an SQLAlchemy filtering expression from exp expression tree."""
    if "op" not in exp:
      return None

    def autocast(o_key, operator_name, value):
      """Try to guess the type of `value` and parse it from the string.

      Args:
        o_key (basestring): the name of the field being compared; the `value`
                            is converted to the type of that field.
        operator_name: the name of the operator being applied.
        value: the value being compared.

      Returns:
        a list of one or several possible meanings of `value` type compliant
        with `getattr(object_class, o_key)`.
      """
      def has_date_or_non_date_cad(title, definition_type):
        """Check if there is a date and a non-date CA named title.

        Returns:
          (bool, bool) - flags indicating the presence of date and non-date CA.
        """
        cad_query = db.session.query(CustomAttributeDefinition).filter(
          CustomAttributeDefinition.title == title,
          CustomAttributeDefinition.definition_type == definition_type,
        )
        date_cad = bool(cad_query.filter(
          CustomAttributeDefinition.
              attribute_type == CustomAttributeDefinition.ValidTypes.DATE,
        ).count())
        non_date_cad = bool(cad_query.filter(
          CustomAttributeDefinition.
              attribute_type != CustomAttributeDefinition.ValidTypes.DATE,
        ).count())
        return date_cad, non_date_cad

      if not isinstance(o_key, basestring):
        return [value]
      key, custom_filter = (self.attr_name_map[object_class]
                                .get(o_key, (o_key, None)))

      date_attr = date_cad = non_date_cad = False
      try:
        attr_type = getattr(object_class, key).property.columns[0].type
      except AttributeError:
<<<<<<< HEAD
        cad = db.session.query(CustomAttributeDefinition).filter(
            CustomAttributeDefinition.title == key,
            CustomAttributeDefinition.definition_type == object_class.__name__,
            CustomAttributeDefinition.
            attribute_type == CustomAttributeDefinition.ValidTypes.DATE,
        ).count()
        if cad:
          is_date = True
=======
        date_cad, non_date_cad = has_date_or_non_date_cad(
            title=key,
            definition_type=object_class.__name__,
        )
        if not (date_cad or non_date_cad) and not custom_filter:
          # no CA with this name and no custom filter for the field
          raise BadQueryException(u"Model {} has no field or CA {}"
                                  .format(object_class.__name__, o_key))
>>>>>>> 506fa99c
      else:
        if isinstance(attr_type, sa.sql.sqltypes.Date):
          date_attr = True

      converted_date = None
      if (date_attr or date_cad) and isinstance(value, basestring):
        try:
          converted_date = convert_date_format(
              value,
              CustomAttributeValue.DATE_FORMAT_JSON,
              CustomAttributeValue.DATE_FORMAT_DB,
          )
        except (TypeError, ValueError):
          # wrong format or not a date
          if not non_date_cad:
            # o_key is not a non-date CA
            raise BadQueryException(u"Field '{}' expects a '{}' date"
                                    .format(
                                        o_key,
                                        CustomAttributeValue.DATE_FORMAT_JSON,
                                    ))


      if date_attr or (date_cad and not non_date_cad):
        # Filter by converted date
        return [converted_date]
      elif date_cad and non_date_cad and converted_date is None:
        # Filter by unconverted string as date conversion was unsuccessful
        return [value]
      elif date_cad and non_date_cad:
        if operator_name in ("<", ">"):
          # "<" and ">" works incorrectly when searching by CA in both formats
          return [converted_date]
        else:
          # Since we can have two local CADs with same name when one is Date
          # and another is Text, we should handle the case when the user wants
          # to search by the Text CA that should not be converted
          return [converted_date, value]
      else:
        # Filter by unconverted string
        return [value]

    def _backlink(object_name, ids):
      """Convert ("__previous__", [query_id]) into (model_name, ids).

      If `object_name` == "__previous__", return `object_name` and resulting
      `ids` from a previous query with index `ids[0]`.

      Example:
        self.query[0] = {object_name: "Assessment",
                         type: "ids",
                         expression: {something}}
        _backlink("__previous__", [0]) will return ("Assessment",
                                                    ids returned by query[0])

      Returns:
        (object_name, ids) if object_name != "__previous__",
        (self.query[ids[0]]["object_name"],
         self.query[ids[0]]["ids"]) otherwise.
      """

      if object_name == "__previous__":
        previous_query = self.query[ids[0]]
        return (previous_query["object_name"], previous_query["ids"])
      else:
        return object_name, ids

    def relevant(object_name, ids):
      """Filter by relevant object.

      Args:
        object_name (basestring): the name of the related model.
        ids ([int]): the ids of related objects of type `object_name`.

      Returns:
        sqlalchemy.sql.elements.BinaryExpression if an object of `object_class`
        is related (via a Relationship or another m2m) to one the given objects.
      """
      return object_class.id.in_(
          RelationshipHelper.get_ids_related_to(
              object_class.__name__,
              object_name,
              ids,
          )
      )

    def similar(object_name, ids):
      """Filter by relationships similarity.

      Note: only the first id from the list of ids is used.

      Args:
        object_name: the name of the class of the objects to which similarity
                     will be computed.
        ids: the ids of similar objects of type `object_name`.

      Returns:
        sqlalchemy.sql.elements.BinaryExpression if an object of `object_class`
        is similar to one the given objects.
      """
      similar_class = self.object_map[object_name]
      if not hasattr(similar_class, "get_similar_objects_query"):
        return BadQueryException(u"{} does not define weights to count "
                                 u"relationships similarity"
                                 .format(similar_class.__name__))
      similar_objects_query = similar_class.get_similar_objects_query(
          id_=ids[0],
          types=[object_class.__name__],
      )
      flask.g.similar_objects_query = similar_objects_query
      similar_objects_ids = [obj.id for obj in similar_objects_query]
      if similar_objects_ids:
        return object_class.id.in_(similar_objects_ids)
      return sa.sql.false()

    def unknown():
      """A fake operator for invalid operator names."""
      raise BadQueryException(u"Unknown operator \"{}\""
                              .format(exp["op"]["name"]))

    def default_filter_by(object_class, key, predicate):
      """Default filter option that tries to mach predicate in fulltext index.

      This function tries to match the predicate for a give key with entries in
      the full text index table.

      Args:
        object_class: class of the object we are querying for.
        key: string containing attribute name on which we are filtering.
        predicate: function containing the correct comparison predicate for
          the attribute value.

      Returs:
        Query predicate if the given predicate matches a value for the correct
          custom attribute.
      """
      return object_class.id.in_(db.session.query(Record.key).filter(
          Record.type == object_class.__name__,
          Record.property == key,
          predicate(Record.content)
      ))

    def with_key(key, predicate):
      """Apply keys to the filter expression.

      Args:
        key: string containing attribute name on which we are filtering.
        predicate: function containing a comparison for attribute value.

      Returns:
        sqlalchemy.sql.elements.BinaryExpression with:
          `filter_by(predicate)` if there is custom filtering logic for `key`,
          `predicate(getattr(object_class, key))` for own attributes,
          `predicate(value of corresponding custom attribute)` otherwise.
      """
      key = key.lower()
      key, filter_by = self.attr_name_map[
          object_class].get(key, (key, None))
      if callable(filter_by):
        return filter_by(predicate)
      else:
        attr = getattr(object_class, key, None)
        if attr:
          return predicate(attr)
        else:
          return default_filter_by(object_class, key, predicate)

    lift_bin = lambda f: f(self._build_expression(exp["left"], object_class),
                           self._build_expression(exp["right"], object_class))

    def text_search(text):
      """Filter by fulltext search.

      The search is done only in fields indexed for fulltext search.

      Args:
        text: the text we are searching for.

      Returns:
        sqlalchemy.sql.elements.BinaryExpression if an object of `object_class`
        has an indexed property that contains `text`.
      """
      return object_class.id.in_(
          db.session.query(Record.key).filter(
              Record.type == object_class.__name__,
              Record.content.ilike(u"%{}%".format(text)),
          ),
      )

    rhs_variants = lambda: autocast(exp["left"],
                                    exp["op"]["name"],
                                    exp["right"])

    def owned(ids):
      """Get objects for which the user is owner.

      Note: only the first id from the list of ids is used.

      Args:
        ids: the ids of owners.

      Returns:
        sqlalchemy.sql.elements.BinaryExpression if an object of `object_class`
        is owned by one of the given users.
      """
      res = db.session.query(
<<<<<<< HEAD
          query_helpers.get_myobjects_query(
              types=[object_class.__name__],
              contact_id=exp["ids"][0],
              is_creator=is_creator(),
          ).alias().c.id
=======
        query_helpers.get_myobjects_query(
            types=[object_class.__name__],
            contact_id=ids[0],
            is_creator=is_creator(),
        ).alias().c.id
>>>>>>> 506fa99c
      )
      res = res.all()
      if res:
        return object_class.id.in_([obj.id for obj in res])
      return sa.sql.false()

    def related_people(related_type, related_ids):
      """Get people related to the specified object.

      Returns the following people:
        for each object type: the users mapped via PeopleObjects,
        for Program: the users that have a Program-wide role,
        for Audit: the users that have a Program-wide or Audit-wide role,
        for Workflow: the users mapped via WorkflowPeople and
                      the users that have a Workflow-wide role.

      Args:
        related_type: the name of the class of the related objects.
        related_ids: the ids of related objects.

      Returns:
        sqlalchemy.sql.elements.BinaryExpression if an object of `object_class`
        is related to the given users.
      """
      if "Person" not in [object_class.__name__, related_type]:
        return sa.sql.false()
      model = inflector.get_model(related_type)
      res = []
      res.extend(RelationshipHelper.person_object(
          object_class.__name__,
          related_type,
          related_ids,
      ))

      if related_type in ('Program', 'Audit'):
        res.extend(
            db.session.query(UserRole.person_id).join(model, sa.and_(
                UserRole.context_id == model.context_id,
                model.id.in_(related_ids),
            ))
        )

        if related_type == "Audit":
          res.extend(
              db.session.query(UserRole.person_id).join(
                  models.Program,
                  UserRole.context_id == models.Program.context_id,
              ).join(model, sa.and_(
                  models.Program.id == model.program_id,
                  model.id.in_(related_ids),
              ))
          )
      if "Workflow" in (object_class.__name__, related_type):
        try:
          from ggrc_workflows.models import (relationship_helper as
                                             wf_relationship_handler)
        except ImportError:
          # ggrc_workflows module is not enabled
          return sa.sql.false()
        else:
          res.extend(wf_relationship_handler.workflow_person(
              object_class.__name__,
              related_type,
              related_ids,
          ))
      if res:
        return object_class.id.in_([obj[0] for obj in res])
      return sa.sql.false()

    def build_op(exp_left, predicate, rhs_variants):
      """Apply predicate to `exp_left` and each `rhs` and join them with SQL OR.

      Args:
        exp_left: description of left operand from the expression tree.
        predicate: a comparison function between a field and a value.
        rhs_variants: a list of possible interpretations of right operand,
                      typically a list of strings.

      Raises:
        ValueError if rhs_variants is empty.

      Returns:
        sqlalchemy.sql.elements.BinaryExpression if predicate matches exp_left
        and any of rhs variants.
      """

      if not rhs_variants:
        raise ValueError("Expected non-empty sequence in 'rhs_variants', got "
                         "{!r} instead".format(rhs_variants))
      return with_key(
          exp_left,
          lambda lhs: functools.reduce(
              sa.or_,
              (predicate(lhs, rhs) for rhs in rhs_variants),
          ),
      )

    def build_op_shortcut(predicate):
      """A shortcut to call build_op with default lhs and rhs."""
      return build_op(exp["left"], predicate, rhs_variants())

    def like(left, right):
      """Handle ~ operator with SQL LIKE."""
      return left.ilike(u"%{}%".format(right))

    ops = {
        "AND": lambda: lift_bin(sa.and_),
        "OR": lambda: lift_bin(sa.or_),

        "=": lambda: build_op_shortcut(operator.eq),
        "!=": lambda: sa.not_(build_op_shortcut(operator.eq)),
        "~": lambda: build_op_shortcut(like),
        "!~": lambda: sa.not_(build_op_shortcut(like)),
        "<": lambda: build_op_shortcut(operator.lt),
        ">": lambda: build_op_shortcut(operator.gt),

        "relevant": lambda: relevant(*_backlink(exp["object_name"],
                                                exp["ids"])),
        "text_search": lambda: text_search(exp["text"]),
        "similar": lambda: similar(exp["object_name"], exp["ids"]),
        "owned": lambda: owned(exp["ids"]),
        "related_people": lambda: related_people(exp["object_name"],
                                                 exp["ids"]),
    }

    return ops.get(exp["op"]["name"], unknown)()

  def _slugs_to_ids(self, object_name, slugs):
    """Convert SLUG to proper ids for the given objec."""
    object_class = self.object_map.get(object_name)
    if not object_class:
      return []
    ids = [c.id for c in object_class.query.filter(
        object_class.slug.in_(slugs)).all()]
    return ids<|MERGE_RESOLUTION|>--- conflicted
+++ resolved
@@ -540,16 +540,6 @@
       try:
         attr_type = getattr(object_class, key).property.columns[0].type
       except AttributeError:
-<<<<<<< HEAD
-        cad = db.session.query(CustomAttributeDefinition).filter(
-            CustomAttributeDefinition.title == key,
-            CustomAttributeDefinition.definition_type == object_class.__name__,
-            CustomAttributeDefinition.
-            attribute_type == CustomAttributeDefinition.ValidTypes.DATE,
-        ).count()
-        if cad:
-          is_date = True
-=======
         date_cad, non_date_cad = has_date_or_non_date_cad(
             title=key,
             definition_type=object_class.__name__,
@@ -558,7 +548,6 @@
           # no CA with this name and no custom filter for the field
           raise BadQueryException(u"Model {} has no field or CA {}"
                                   .format(object_class.__name__, o_key))
->>>>>>> 506fa99c
       else:
         if isinstance(attr_type, sa.sql.sqltypes.Date):
           date_attr = True
@@ -765,19 +754,11 @@
         is owned by one of the given users.
       """
       res = db.session.query(
-<<<<<<< HEAD
-          query_helpers.get_myobjects_query(
-              types=[object_class.__name__],
-              contact_id=exp["ids"][0],
-              is_creator=is_creator(),
-          ).alias().c.id
-=======
         query_helpers.get_myobjects_query(
             types=[object_class.__name__],
             contact_id=ids[0],
             is_creator=is_creator(),
         ).alias().c.id
->>>>>>> 506fa99c
       )
       res = res.all()
       if res:
