# Copyright (C) 2013 Google Inc., authors, and contributors <see AUTHORS file>
# Licensed under http://www.apache.org/licenses/LICENSE-2.0 <see LICENSE file>
# Created By: david@reciprocitylabs.com
# Maintained By: david@reciprocitylabs.com

import datetime
import ggrc.builder.json
import hashlib
import time
from blinker import Namespace
from exceptions import TypeError
from flask import url_for, request, current_app
from flask.ext.sqlalchemy import Pagination
from flask.views import View
from ggrc import db
from ggrc.utils import as_json, UnicodeSafeJsonWrapper
from ggrc.fulltext import get_indexer
from ggrc.fulltext.recordbuilder import fts_record_for
from ggrc.login import get_current_user_id
from ggrc.models.context import Context
from ggrc.models.event import Event
from ggrc.models.revision import Revision
from ggrc.models.exceptions import ValidationError
from ggrc.rbac import permissions
from sqlalchemy import or_
import sqlalchemy.orm.exc
from werkzeug.exceptions import BadRequest, Forbidden
from wsgiref.handlers import format_date_time
from urllib import urlencode
from .attribute_query import AttributeQueryBuilder

"""gGRC Collection REST services implementation. Common to all gGRC collection
resources.
"""

def inclusion_filter(obj):
  return permissions.is_allowed_read(obj.__class__.__name__, obj.context_id)

def log_event(session, obj = None):
  revisions = []
  new_objects = list(session.new) # Delay creation of revisions as ids are not available
  current_user = get_current_user_id()
  for o in session.dirty:
    if session.is_modified(o):
      revision = Revision(o, current_user, 'modified', o.to_json())
      revisions.append(revision)
  for o in session.deleted:
    revision = Revision(o, current_user, 'deleted', o.to_json())
    revisions.append(revision)
  session.flush() # this ensures that ids are available for new objects
  for o in new_objects:
    revision = Revision(o, current_user, 'created', o.to_json())
    revisions.append(revision)
  if obj is None:
    resource_id = 0
    resource_type = None
    action = 'IMPORT'
  else:
    resource_id = obj.id
    resource_type = str(obj.__class__.__name__)
    action = request.method
  if revisions:
    event = Event(
      modified_by_id = current_user,
      action = action,
      resource_id = resource_id,
      resource_type = resource_type)
    event.revisions = revisions
    session.add(event)

class ModelView(View):
  DEFAULT_PAGE_SIZE = 7
  MAX_PAGE_SIZE = 20
  pk = 'id'
  pk_type = 'int'

  _model = None

  # Simple accessor properties
  @property
  def request(self):
    return request

  @property
  def model(self):
    return self._model

  @property
  def modified_attr_name(self):
    return 'updated_at'

  @property
  def modified_attr(self):
    """Return the model attribute to be used for Last-Modified header and
    sorting collection elements.
    """
    return getattr(self.model, self.modified_attr_name)

  def modified_at(self, obj):
    return getattr(obj, self.modified_attr_name)

  # Default model/DB helpers
  def get_collection(self, filter_by_contexts=True):
    if '__stubs_only' not in request.args and \
        hasattr(self.model, 'eager_query'):
      query = self.model.eager_query()
    else:
      query = db.session.query(self.model)
    joinlist = []
    if request.args:
      querybuilder = AttributeQueryBuilder(self.model)
      filter, joinlist, options = querybuilder.collection_filters(request.args)
      if filter is not None:
        for j in joinlist:
          query = query.join(j)
        query = query.filter(filter)
      if options:
        query = query.options(*options)
    if filter_by_contexts:
      contexts = permissions.read_contexts_for(self.model.__name__)
      if contexts is not None and len(contexts) > 0:
        query = query.filter(or_(
          self.model.context_id.in_(contexts),
          self.model.context_id == None))
      elif contexts is not None:
        query = query.filter(self.model.context_id == None)
      for j in joinlist:
        j_class = j.property.mapper.class_
        j_contexts = permissions.read_contexts_for(j_class.__name__)
        if j_contexts is not None:
          query = query.filter(or_(
            j_class.context_id.in_(j_contexts),
            j_class.context_id == None))
    query = query.order_by(self.modified_attr.desc())
<<<<<<< HEAD
=======
    if '__limit' in request.args:
      try:
        limit = int(request.args['__limit'])
        query = query.limit(limit)
      except (TypeError, ValueError):
        pass
>>>>>>> f5bd5e7d
    return query

  def get_object(self, id):
    # This could also use `self.pk`
    # .one() is required as long as any .eager_load() adds joins using
    #   'contains_eager()' to the core query, because 'LIMIT 1' breaks up
    #   that JOIN result (e.g. Categorizable)
    try:
      return self.get_collection(filter_by_contexts=False)\
          .filter(self.model.id == id).one()
    except sqlalchemy.orm.exc.NoResultFound:
      return None

  def not_found_message(self):
    return '{0} not found.'.format(self.model._inflector.title_singular)

  def not_found_response(self):
    return current_app.make_response((self.not_found_message(), 404, []))

  def etag(self, last_modified):
    """Generate the etag given a datetime for the last time the resource was
    modified. This isn't as good as an etag generated off of a hash of the
    representation, but, it doesn't require the representation in order to be
    calculated. An alternative would be to keep an etag on the stored
    representation, but this will do for now.

    .. note::

       Using the datetime implies the need for some care - the resolution of
       the time object needs to be sufficient such that you don't end up with
       the same etag due to two updates performed in rapid succession.
    """
    return '"{0}"'.format(hashlib.sha1(str(last_modified)).hexdigest())

  def collection_last_modified(self):
    """Calculate the last time a member of the collection was modified. This
    method relies on the fact that the collection table has an `updated_at` or
    other column with a relevant timestamp; services for models that don't have
    this field **MUST** override this method.
    """
    result = db.session.query(
        self.modified_attr).order_by(self.modified_attr.desc()).first()
    if result is not None:
      return self.modified_at(result)
    return datetime.datetime.now()

  # Routing helpers
  @classmethod
  def endpoint_name(cls):
    return cls.__name__

  @classmethod
  def url_for_preserving_querystring(cls, *args, **kwargs):
    url = cls.url_for(*args, **kwargs)
    # preserve original query string
    idx = request.url.find('?')
    querystring = '' if idx < 0 else '?' + request.url[idx+1:]
    return url + querystring

  @classmethod
  def base_url_for(cls, _memoized_base_url={}):
    if cls not in _memoized_base_url:
      _memoized_base_url[cls] = url_for(cls.endpoint_name())
    return _memoized_base_url[cls]

  @classmethod
  def url_for(cls, *args, **kwargs):
    url = cls.base_url_for()
    if len(args) > 0:
      arg = args[0]
      id = arg if not isinstance(arg, db.Model) else arg.id
      url = url + '/' + str(id)
    if 'id' in kwargs:
      url = url + '/' + str(kwargs['id'])
      del kwargs['id']
    if len(kwargs) > 0:
      url = url + '?' + urlencode(kwargs)
    return url

  @classmethod
  def decorate_view_func(cls, view_func, decorators):
    if not isinstance(decorators, (list, tuple)):
      decorators = (decorators,)
    for decorator in reversed(decorators):
      view_func = decorator(view_func)
    return view_func


# View base class for Views handling
#   - /resources (GET, POST)
#   - /resources/<pk:pk_type> (GET, PUT, POST, DELETE)
class Resource(ModelView):
  """View base class for Views handling.  Will typically be registered with an
  application following a collection style for routes. Collection `GET` and
  `POST` will have a route like `/resources` while collection member
  resource routes will have routes likej `/resources/<pk:pk_type>`.

  To register a Resource subclass FooCollection with a Flask application:

  ..

     FooCollection.add_to(app, '/foos')

  By default will only support the `application/json` content-type.
  """

  signals = Namespace()
  model_posted = signals.signal('Model POSTed',
    """
    Indicates that a model object was received via POST and will be committed
    to the database. The sender in the signal will be the model class of the
    POSTed resource. The following arguments will be sent along with the
    signal:

      :obj: The model instance created from the POSTed JSON.
      :src: The original POSTed JSON dictionary.
      :service: The instance of Resource handling the POST request.  
    """,
    )

  def dispatch_request(self, *args, **kwargs):
    method = request.method

    if method in ('POST', 'PUT', 'DELETE')\
        and 'X-Requested-By' not in request.headers:
      raise BadRequest('X-Requested-By header is REQUIRED.')

    if method == 'GET':
      if self.pk in kwargs and kwargs[self.pk] is not None:
        return self.get(*args, **kwargs)
      else:
        return self.collection_get()
    elif method == 'POST':
      if self.pk in kwargs and kwargs[self.pk] is not None:
        return self.post(*args, **kwargs)
      else:
        return self.collection_post()
    elif method == 'PUT':
      return self.put(*args, **kwargs)
    elif method == 'DELETE':
      return self.delete(*args, **kwargs)
    else:
      raise NotImplementedError()

  def post(*args, **kwargs):
    raise NotImplementedError()

  # Default JSON request handlers
  def get(self, id):
    obj = self.get_object(id)
    if obj is None:
      return self.not_found_response()
    if 'Accept' in self.request.headers and \
       'application/json' not in self.request.headers['Accept']:
      return current_app.make_response((
        'application/json', 406, [('Content-Type', 'text/plain')]))
    if not permissions.is_allowed_read(self.model.__name__, obj.context_id):
      raise Forbidden()
    object_for_json = self.object_for_json(obj)
    if 'If-None-Match' in self.request.headers and \
        self.request.headers['If-None-Match'] == self.etag(object_for_json):
      return current_app.make_response((
        '', 304, [('Etag', self.etag(object_for_json))]))
    return self.json_success_response(
      object_for_json, self.modified_at(obj))

  def validate_headers_for_put_or_delete(self, obj):
    missing_headers = []
    if 'If-Match' not in self.request.headers:
      missing_headers.append('If-Match')
    if 'If-Unmodified-Since' not in self.request.headers:
      missing_headers.append('If-Unmodified-Since')
    if missing_headers:
      # rfc 6585 defines a new status code for missing required headers
      return current_app.make_response((
        'If-Match is required.', 428, [('Content-Type', 'text/plain')]))
    if request.headers['If-Match'] != self.etag(self.object_for_json(obj)) or \
       request.headers['If-Unmodified-Since'] != \
          self.http_timestamp(self.modified_at(obj)):
      return current_app.make_response((
          'The resource has been changed. The conflict must be resolved and '
          'the request resubmitted with an up to date Etag for If-Match '
          'header.',
          409,
          [('Content-Type', 'text/plain')]
          ))
    return None

  def json_update(self, obj, src):
    ggrc.builder.json.update(obj, src)

  def put(self, id):
    obj = self.get_object(id)
    if obj is None:
      return self.not_found_response()
    if self.request.headers['Content-Type'] != 'application/json':
      return current_app.make_response((
        'Content-Type must be application/json', 415,[]))
    header_error = self.validate_headers_for_put_or_delete(obj)
    if header_error:
      return header_error
    src = UnicodeSafeJsonWrapper(self.request.json)
    root_attribute = self.model._inflector.table_singular
    try:
      src = src[root_attribute]
    except KeyError, e:
      return current_app.make_response((
        'Required attribute "{0}" not found'.format(root_attribute), 400, []))
    if not permissions.is_allowed_update(self.model.__name__, obj.context_id):
      raise Forbidden()
    new_context = self.get_context_id_from_json(src)
    if new_context != obj.context_id \
        and not permissions.is_allowed_update(self.model.__name__, new_context):
      raise Forbidden()
    try:
      self.json_update(obj, src)
    except ValidationError, v:
      current_app.logger.warn(v)
      return ((str(v), 403, []))

    #FIXME Fake the modified_by_id until we have that information in session.
    obj.modified_by_id = get_current_user_id()
    db.session.add(obj)
    log_event(db.session, obj)
    db.session.commit()
    obj = self.get_object(id)
    get_indexer().update_record(fts_record_for(obj))
    return self.json_success_response(
        self.object_for_json(obj), self.modified_at(obj))

  def delete(self, id):
    obj = self.get_object(id)

    if obj is None:
      return self.not_found_response()
    header_error = self.validate_headers_for_put_or_delete(obj)
    if header_error:
      return header_error
    if not permissions.is_allowed_delete(self.model.__name__, obj.context_id):
      raise Forbidden()
    db.session.delete(obj)
    log_event(db.session, obj)
    db.session.commit()
    get_indexer().delete_record(id, self.model.__name__)
    return self.json_success_response(
      self.object_for_json(obj), self.modified_at(obj))

  def collection_get(self):
    if 'Accept' in self.request.headers and \
       'application/json' not in self.request.headers['Accept']:
      return current_app.make_response((
        'application/json', 406, [('Content-Type', 'text/plain')]))

    objs = self.get_collection()
    collection = self.collection_for_json(objs)
    if 'If-None-Match' in self.request.headers and \
        self.request.headers['If-None-Match'] == self.etag(collection):
      return current_app.make_response((
        '', 304, [('Etag', self.etag(collection))]))
    return self.json_success_response(
      collection, self.collection_last_modified())

  def json_create(self, obj, src):
    ggrc.builder.json.create(obj, src)

  def get_context_id_from_json(self, src):
    context = src.get('context', None)
    if context:
      context_id = context.get('id', None)
      try:
        return int(context_id)
      except (ValueError, TypeError):
        return None
    return None

  def personal_context(self):
    current_user_id = get_current_user_id()
    context = db.session.query(Context).filter(
        Context.related_object_id == current_user_id,
        Context.related_object_type == 'Person',
        ).first()
    if not context:
      context = Context(
          name='Personal Context for {0}'.format(current_user_id),
          description='',
          context_id=1,
          related_object_id=current_user_id,
          related_object_type='Person',
          )
      db.session.add(context)
      db.session.commit()
    return context

  def handle_create(self, obj, src):
    """Do NOTHING by default"""
    pass

  def collection_post(self):
    if self.request.headers['Content-Type'] != 'application/json':
      return current_app.make_response((
        'Content-Type must be application/json', 415,[]))
    obj = self.model()
    src = UnicodeSafeJsonWrapper(self.request.json)
    root_attribute = self.model._inflector.table_singular
    try:
      src = src[root_attribute]
    except KeyError, e:
      return current_app.make_response((
        'Required attribute "{0}" not found'.format(root_attribute), 400, []))
    if 'private' in src:
      pass
    elif 'context' not in src:
      raise BadRequest('context MUST be specified.')
    else:
      if not permissions.is_allowed_create(
          self.model.__name__, self.get_context_id_from_json(src)):
        raise Forbidden()
    try:
      self.json_create(obj, src)
    except ValidationError, v:
      current_app.logger.warn(v)
      return ((str(v), 403, []))
    self.model_posted.send(obj.__class__, obj=obj, src=src, service=self)
    obj.modified_by_id = get_current_user_id()
    db.session.add(obj)
    log_event(db.session, obj)
    db.session.commit()
    get_indexer().create_record(fts_record_for(obj))
    return self.json_success_response(
      self.object_for_json(obj), self.modified_at(obj), id=obj.id, status=201)

  @classmethod
  def add_to(cls, app, url, model_class=None, decorators=()):
    if model_class:
      service_class = type(model_class.__name__, (cls,), {
        '_model': model_class,
        })
      import ggrc.services
      setattr(ggrc.services, model_class.__name__, service_class)
    else:
      service_class = cls
    view_func = service_class.as_view(service_class.endpoint_name())
    view_func = cls.decorate_view_func(view_func, decorators)
    app.add_url_rule(
        url,
        defaults={cls.pk: None},
        view_func=view_func,
        methods=['GET','POST'])
    app.add_url_rule(
        '{url}/<{type}:{pk}>'.format(url=url, type=cls.pk_type, pk=cls.pk),
        view_func=view_func,
        methods=['GET', 'PUT', 'DELETE'])

  # Response helpers
  @classmethod
  def as_json(cls, obj, **kwargs):
    return as_json(obj, **kwargs)

  def object_for_json(self, obj, model_name=None, properties_to_include=None):
    model_name = model_name or self.model._inflector.table_singular
    json_obj = ggrc.builder.json.publish(obj, properties_to_include or [])
    return { model_name: json_obj }

  def get_properties_to_include(self, inclusions):
    #FIXME This needs to be improved to deal with branching paths... if that's
    #desirable or needed.
    if inclusions is not None:
      if len(inclusions) == 0:
        raise BadRequest(
            'The __include query parameter requires at least one field to be '
            'included.')
      paths = inclusions.split(',')
      inclusions = []
      for p in paths:
        path = p.split('.')
        if len(path) == 1:
          inclusions.append(path)
        else:
          inclusions.append((path[0], path[1:]))
    else:
      inclusions = ()
    return inclusions

  def build_page_object_for_json(self, paging):
    def page_args(next_num, per_page):
      ret = dict(request.args)
      ret['__page'] = next_num
      if '__page_size' in ret:
        ret['__page_size'] = per_page
      return ret
    paging_obj = {}
    base_url = self.url_for()
    page_url = lambda params: base_url + '?' + urlencode(params)
    if paging.has_next:
      paging_obj['next'] = page_url(
          page_args(paging.next_num, paging.per_page))
    if paging.has_prev:
      paging_obj['prev'] = page_url(
          page_args(paging.prev_num, paging.per_page))
    paging_obj['first'] = page_url(page_args(1, paging.per_page))
    paging_obj['last'] = page_url(page_args(paging.pages, paging.per_page))
    paging_obj['count'] = paging.pages
    return paging_obj

  def build_collection_for_json(
      self, objects, model_plural, collection_name, paging=None):
    objects_json = []
    stubs = '__stubs_only' in request.args
    for obj in objects:
      if not stubs:
        object_for_json = ggrc.builder.json.publish(
<<<<<<< HEAD
            obj, self.get_properties_to_include())
=======
            object,
            self.get_properties_to_include(request.args.get('__include')))
>>>>>>> f5bd5e7d
      else:
        object_for_json = ggrc.builder.json.publish_stub(obj)
      objects_json.append(object_for_json)
    collection_json = {
        collection_name: {
          'selfLink': self.url_for_preserving_querystring(),
          model_plural: objects_json,
          }
        }
    if paging:
      collection_json[collection_name]['paging'] = \
          self.build_page_object_for_json(paging)
    return collection_json

  def paged_collection_for_json(
      self, query, model_plural, collection_name):
    page_number = int(request.args['__page'])
    page_size = min(
        int(request.args.get('__page_size', self.DEFAULT_PAGE_SIZE)),
        self.MAX_PAGE_SIZE)
    items = query.limit(page_size).offset((page_number-1)*page_size).all()
    if page_number == 1 and len(items) < page_size:
      total = len(items)
    else:
      total = query.order_by(None).count()
    page = Pagination(query, page_number, page_size, total, items)
    return self.build_collection_for_json(
        page.items, model_plural, collection_name, paging=page)

  def collection_for_json(
      self, objects, model_plural=None, collection_name=None):
    model_plural = model_plural or self.model._inflector.table_plural
    collection_name = collection_name or '{0}_collection'.format(model_plural)
    if '__page' in request.args:
      return self.paged_collection_for_json(
          objects, model_plural, collection_name)
    return self.build_collection_for_json(
        objects, model_plural, collection_name)

  def http_timestamp(self, timestamp):
    return format_date_time(time.mktime(timestamp.utctimetuple()))

  def json_success_response(
      self, response_object, last_modified, status=200, id=None):
    headers = [
        ('Last-Modified', self.http_timestamp(last_modified)),
        ('Etag', self.etag(response_object)),
        ('Content-Type', 'application/json'),
        ]
    if id:
      headers.append(('Location', self.url_for(id=id)))
    return current_app.make_response(
      (self.as_json(response_object), status, headers))

  def getval(self, src, attr, *args):
    if args:
      return src.get(unicode(attr), *args)
    return src.get(unicode(attr))

class ReadOnlyResource(Resource):
  def dispatch_request(self, *args, **kwargs):
    method = request.method

    if method == 'GET':
      return super(ReadOnlyResource, self).dispatch_request(*args, **kwargs)
    else:
      raise NotImplementedError()<|MERGE_RESOLUTION|>--- conflicted
+++ resolved
@@ -132,15 +132,12 @@
             j_class.context_id.in_(j_contexts),
             j_class.context_id == None))
     query = query.order_by(self.modified_attr.desc())
-<<<<<<< HEAD
-=======
     if '__limit' in request.args:
       try:
         limit = int(request.args['__limit'])
         query = query.limit(limit)
       except (TypeError, ValueError):
         pass
->>>>>>> f5bd5e7d
     return query
 
   def get_object(self, id):
@@ -552,12 +549,8 @@
     for obj in objects:
       if not stubs:
         object_for_json = ggrc.builder.json.publish(
-<<<<<<< HEAD
-            obj, self.get_properties_to_include())
-=======
-            object,
+            obj,
             self.get_properties_to_include(request.args.get('__include')))
->>>>>>> f5bd5e7d
       else:
         object_for_json = ggrc.builder.json.publish_stub(obj)
       objects_json.append(object_for_json)
