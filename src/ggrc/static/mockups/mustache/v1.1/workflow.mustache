--- conflicted
+++ resolved
@@ -1,22 +1,8 @@
-<workflow>
+<workflow-bck>
 <div class="area program">
     <div class="header-content">
       <div class="row-fluid">
         <div id="page-header" class="span7">
-<<<<<<< HEAD
-          <h1 class="controls">
-            <div class="grcobject controls" rel="tooltip" data-placement="bottom" title="" data-original-title="Control">
-              <i class="grcicon-control"></i>
-            </div>
-            ISO Login Access Control
-          </h1>
-        </div>
-        <div class="span5">
-          <p class="object-header-notification object-message">
-            <i class="grcicon-in-progress"></i>
-            2 Workflows in progress
-          </p>
-=======
           <h1 class="programs">
             <div class="grcobject programs" rel="tooltip" data-placement="bottom" title="Assessment">
               <i class="grcicon-assessment-white"></i>
@@ -31,7 +17,6 @@
               Completed on 05/01/14
             </p>
           </div>
->>>>>>> 485316e3
         </div>
       </div>
     </div>
@@ -41,30 +26,12 @@
         <div class="bar-v objnav"></div>
         <div class="inner-nav">
           <div class="object-nav">
-<<<<<<< HEAD
-            <ul class="nav internav controls cms_controllers_inner_nav ui-sortable">
-              <li>
-                <a href="#info_widget">
-                  <div class="oneline">
-                    <i class="grcicon-info"></i>
-                    Control Info
-                  </div>
-                </a>
-                <div class="drag"></div>
-              </li>
-              <li class="overdue active">
-                <a href="#workflow_widget" class="workflow_widget">
-                  <div class="oneline">
-                    <i class="grcicon-workflow-color"></i>
-                    Workflows (<span id="objectsMainCounter">4</span>)
-=======
             <ul class="nav internav innernav-arrow program cms_controllers_inner_nav ui-sortable workflow-nav">
               <li class="active">
                 <a href="#workflow_info_widget">
                   <div class="oneline">
                     <i class="grcicon-info"></i>
                     Workflow Info
->>>>>>> 485316e3
                   </div>
                 </a>
                 <div class="drag"></div>
@@ -123,8 +90,6 @@
                 <div class="drag"></div>
                 <div class="arrow"></div>
               </li>
-<<<<<<< HEAD
-=======
               {{#assessment.started}}
               <li class="progress-object">
                 <a href="#progress_widget" class="progress_widget w-arrow">
@@ -154,7 +119,6 @@
                   {{/finished}}
                 {{/started}}
               </li>
->>>>>>> 485316e3
             </ul>
           </div>
         </div>
@@ -257,15 +221,9 @@
                   <div class="row-fluid">
                     <div class="span9">
                       <h2>
-<<<<<<< HEAD
-                        <i class="grcicon-workflow-color"></i>
-                        My Workflows
-                        <span class="object_count">(4)</span>
-=======
                         <i class="grcicon-task-group-color"></i>
                         Task Groups
                         ({{assessment.task_groups.length}})
->>>>>>> 485316e3
                         <span class="explanation"></span>
                       </h2>
                     </div>
@@ -403,23 +361,6 @@
                         </div>
                       </div>
                     </li>
-<<<<<<< HEAD
-                    <li class="tree-item programs rq-requested">
-                      <div class="item-main">
-                        <div class="openclose">
-                          <div class="row-fluid">
-                            <div class="span8">
-                              <div class="item-data">
-                                <div class="tree-title-area">
-                                  ISO Cleanup
-                                </div>
-                              </div>
-                            </div>
-                            <div class="span4">
-                              <div class="control-wrap">
-                                <div class="request-control">
-                                  <span><em>In Progress</em></span>
-=======
                     {{/each}}
                     <li class="tree-footer tree-item tree-item-add">
                       <div class="row-fluid">
@@ -440,7 +381,6 @@
                                 <i class="grcicon-person-green pull-left icon-field"></i>
                                 <div class="objective-selector">
                                   <input tabindex="1" type="text" id="new_task_assignee" name="lead_email" class="span10 search-icon autocomplete" data-type="people" data-autocomplete-type="mapped_people" placeholder="Enter text to search for people" value="{{assessment.lead_email}}">
->>>>>>> 485316e3
                                 </div>
                               </div>
                               <div class="span3">
@@ -487,11 +427,7 @@
                             <div class="span12">
                               <div class="item-data">
                                 <div class="tree-title-area">
-<<<<<<< HEAD
-                                  Control Consolidation (2015)
-=======
                                   {{title}}
->>>>>>> 485316e3
                                 </div>
                               </div>
                             </div>
@@ -513,9 +449,6 @@
                         </div>
                       </div>
                     </li>
-<<<<<<< HEAD
-                    <li class="tree-item programs rq-accepted">
-=======
                     {{/assessment.tasks}}
                     <li class="tree-footer tree-item tree-item-add">
                       <div class="row-fluid">
@@ -727,12 +660,9 @@
                   </div>
                 </header>
                 <section class="content">
-                  <ul class="tree-structure new-tree mockup-tree colored-list">
+                  <ul class="tree-structure new-tree mockup-tree">
                     {{#each assessment.task_groups}}
-                    <li class="tree-item program task-item task_group
-                      {{#if_equals status 'started'}}rq-requested{{/if}}
-                      {{#if_equals status 'finished'}}rq-accepted{{/if}}" data-index="{{@index}}">
->>>>>>> 485316e3
+                    <li class="tree-item program task-item task_group" data-index="{{@index}}">
                       <div class="item-main">
                         <div class="openclose">
                           <div class="row-fluid">
@@ -746,7 +676,7 @@
                                   <span class="gray"><em>In progress</em></span>
                                   {{/if}}
                                   {{#if_equals status 'finished'}}
-                                  <span class="task-done"><em>Finished</em></span>
+                                  <span class="gray"><em>Finished</em><button class="btn change-task-status">Finish</button></span>
                                   {{/if}}
                                 </li>
                                 <li>
@@ -765,36 +695,20 @@
                               <span class="tier-trigger"></span>
                               <div class="item-data">
                                 <div class="tree-title-area">
-<<<<<<< HEAD
-                                  General Control Setup
-                                </div>
-                              </div>
-                            </div>
-                            <div class="span4">
-                              <div class="control-wrap">
-                                <div class="request-control">
-                                  <span class="accepted"><em>Finished</em></span>
-=======
                                   {{title}}
->>>>>>> 485316e3
-                                </div>
-                              </div>
-                            </div>
-                          </div>
-                        </div>
-                      </div>
-<<<<<<< HEAD
-                    </li>
-=======
+                                </div>
+                              </div>
+                            </div>
+                          </div>
+                        </div>
+                      </div>
                       <div class="tier-2-info item-content" style="display: none;">
 
                         <div class="inner-tree">
                           <h6>Objects ({{objects.length}})</h6>
-                          <ul class="tree-structure new-tree colored-list">
+                          <ul class="tree-structure new-tree">
                             {{#each objects}}
-                            <li class="tree-item programs tg_object
-                              {{#if_equals obj_status 'started'}}rq-requested{{/if}}
-                              {{#if_equals obj_status 'finished'}}rq-accepted{{/if}}" data-index="{{@index}}">
+                            <li class="tree-item programs tg_object" data-index="{{@index}}">
                               <div class="item-main">
                                 <div class="openclose">
                                   <div class="row-fluid">
@@ -864,11 +778,7 @@
                                   <h6>Tasks ({{obj_tasks.length}})</h6>
                                   <ul class="tree-structure new-tree colored-list">
                                     {{#each obj_tasks}}
-                                    <li class="tree-item rq-draft obj_task
-                                      {{#if_equals status 'finished'}}rq-accepted{{/if}}
-                                      {{#if_equals status 'verified'}}rq-accepted{{/if}}
-                                      {{#if_equals status 'started'}}rq-requested{{/if}}
-                                      {{#is_overdue}}rq-rejected{{/is_overdue}}" data-index="{{@index}}">
+                                    <li class="tree-item rq-draft obj_task {{#if_equals status 'verified'}}rq-accepted{{/if}} {{#is_overdue}}rq-rejected{{/is_overdue}}" data-index="{{@index}}">
                                       <div class="item-main">
                                         <div class="openclose">
                                           <div class="row-fluid">
@@ -1007,7 +917,6 @@
                       </div>
                     </li>
                     {{/each}}
->>>>>>> 485316e3
                   </ul>
                 </section>
               </section>
@@ -1036,4 +945,4 @@
   </div>
 </div>
 
-</workflow>+</workflow-bck>