/*!
    Copyright (C) 2014 Google Inc., authors, and contributors <see AUTHORS file>
    Licensed under http://www.apache.org/licenses/LICENSE-2.0 <see LICENSE file>
    Created By: dan@reciprocitylabs.com
    Maintained By: dan@reciprocitylabs.com
*/

;(function(CMS, GGRC, can, $) {

  can.Control("GGRC.Controllers.WorkflowPage", {
    defaults: {
    },

    init: function() {
      if (this._super) {
        this._super.apply(this, arguments);
      }
    }
  }, {
    init: function() {
      this._super.apply(this, arguments);
    },

    "[data-ggrc-action=start-cycle] click": function() {
      var page_instance = GGRC.page_instance(),
          that = this,
          cycle;

      GGRC.Controllers.Modals.confirm({
        modal_title : "Confirm",
        modal_confirm : "Proceed",
        skip_refresh : true,
        button_view : GGRC.mustache_path + "/modals/confirm_buttons.mustache",
        content_view : GGRC.mustache_path + "/workflows/confirm_start.mustache",
        instance : GGRC.page_instance()
      }, function() {
        cycle = new CMS.Models.Cycle({
          context: page_instance.context.stub(),
          workflow: { id: page_instance.id, type: "Workflow" },
          autogenerate: true
        });

        cycle.save().then(function(cycle) {
          // Cycle created. Workflow started.
        });
      });
    },

<<<<<<< HEAD
=======
    "[data-ggrc-action=end-cycle] click": function(el) {
      var $this = $(this)
        , options = $this.data('modal-selector-options');
      var workflow = $('button.end-cycle').closest('ul').control().options.parent_instance;
      var current_cycles = workflow.get_mapping('current_cycle');
      this.bindXHRToButton(function() {
        var dfds = [];
        if(current_cycles && current_cycles.length > 0) {
          for(var i = 0; i < current_cycles.length; i++) {
            dfds.push(current_cycles[i].instance.refresh().then(function(c) {
              return c.attr('is_current', false).save();
            }));
          }
        }
        return $.when.apply($, dfds).done(function() {
          return GGRC.page_instance().refresh();
        }).then(function(){
          // We need to update person's assigned_tasks mapping manually
          var person_id = GGRC.current_user.id,
              person = CMS.Models.Person.cache[person_id];
              binding = person.get_binding('assigned_tasks');

          // FIXME: Find a better way of removing stagnant items from the list.
          binding.list.splice(0, binding.list.length);
          return binding.loader.refresh_list(binding);
        });
      }(), el);
    },

>>>>>>> 7bce05b7
    //  FIXME: This should trigger expansion of the TreeNode, without using
    //    global event listeners or routes or timeouts, but currently object
    //    creation and tree insertion is disconnected.
    "{CMS.Models.TaskGroup} created": function(model, ev, instance) {
      if (instance instanceof CMS.Models.TaskGroup) {
        setTimeout(function() {
          window.location.hash =
            'task_group_widget/task_group/' + instance.id;
        }, 250);
      }
    }
  });

  can.Component.extend({
    tag: "cycle-end-cycle",
    template: "<content/>",
    events: {
      click: function() {
        this.scope.cycle.refresh().then(function(cycle) {
          cycle.attr('is_current', false).save().then(function() {
            GGRC.page_instance().refresh();
          });
        });
      }
    }
  });

})(this.CMS, this.GGRC, this.can, this.can.$);<|MERGE_RESOLUTION|>--- conflicted
+++ resolved
@@ -46,38 +46,6 @@
       });
     },
 
-<<<<<<< HEAD
-=======
-    "[data-ggrc-action=end-cycle] click": function(el) {
-      var $this = $(this)
-        , options = $this.data('modal-selector-options');
-      var workflow = $('button.end-cycle').closest('ul').control().options.parent_instance;
-      var current_cycles = workflow.get_mapping('current_cycle');
-      this.bindXHRToButton(function() {
-        var dfds = [];
-        if(current_cycles && current_cycles.length > 0) {
-          for(var i = 0; i < current_cycles.length; i++) {
-            dfds.push(current_cycles[i].instance.refresh().then(function(c) {
-              return c.attr('is_current', false).save();
-            }));
-          }
-        }
-        return $.when.apply($, dfds).done(function() {
-          return GGRC.page_instance().refresh();
-        }).then(function(){
-          // We need to update person's assigned_tasks mapping manually
-          var person_id = GGRC.current_user.id,
-              person = CMS.Models.Person.cache[person_id];
-              binding = person.get_binding('assigned_tasks');
-
-          // FIXME: Find a better way of removing stagnant items from the list.
-          binding.list.splice(0, binding.list.length);
-          return binding.loader.refresh_list(binding);
-        });
-      }(), el);
-    },
-
->>>>>>> 7bce05b7
     //  FIXME: This should trigger expansion of the TreeNode, without using
     //    global event listeners or routes or timeouts, but currently object
     //    creation and tree insertion is disconnected.
@@ -98,7 +66,16 @@
       click: function() {
         this.scope.cycle.refresh().then(function(cycle) {
           cycle.attr('is_current', false).save().then(function() {
-            GGRC.page_instance().refresh();
+            return GGRC.page_instance().refresh();
+          }).then(function(){
+            // We need to update person's assigned_tasks mapping manually
+            var person_id = GGRC.current_user.id,
+                person = CMS.Models.Person.cache[person_id];
+                binding = person.get_binding('assigned_tasks');
+
+            // FIXME: Find a better way of removing stagnant items from the list.
+            binding.list.splice(0, binding.list.length);
+            return binding.loader.refresh_list(binding);
           });
         });
       }
