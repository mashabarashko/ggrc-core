{{!
    Copyright (C) 2013 Google Inc., authors, and contributors <see AUTHORS file>
    Licensed under http://www.apache.org/licenses/LICENSE-2.0 <see LICENSE file>
    Created By: dan@reciprocitylabs.com
    Maintained By: dan@reciprocitylabs.com
}}

{{!div class="modal-body"}}
<div class="hideable-holder"> 
<form action="javascript://">
  {{> /static/mustache/base_objects/form_restore.mustache}}

  <div class="row-fluid">
    <div class="span8">
      <label>
        Title
        <span class="required">*</span>
        <i class="grcicon-help-black" rel="tooltip" title="Title goes here"></i>
      </label>
      <input class="input-block-level required" placeholder="Enter Title" name="title" type="text" value="{{instance.title}}" tabindex="1" autofocus>
      <br>
    </div>
    <div class="span4 hidable">
      {{#with_mapping "authorizations" instance}}
      {{#using owner=instance.owners.0 model_singular=model.model_singular}}
      {{#with_current_user_as 'current_user'}}
        <label>
          Owner
          <i class="grcicon-help-black" rel="tooltip" title="Workflow ownership is managed in the People widget."></i>
          <a href="javascript://" class="field-hide">hide</a>
        </label>
        <input type="hidden" name="owners.0.email" data-lookup="Person" value="" />
        <input class="input-block-level" readonly="true" disabled="true" type="text" value="{{workflow_owner instance modal_title}}" />
      {{/with_current_user_as}}
      {{/using}}
      {{/with_mapping}}
    </div>
  </div>

  <div class="row-fluid">
    <div class="span8 hidable">
      <label>
        Description
        <i class="grcicon-help-black" rel="tooltip" title="Description goes here"></i>
        <a href="javascript://" class="field-hide">hide</a>
      </label>
      <div class="wysiwyg-area">
        <textarea id="program_description" class="span12 double wysihtml5" name="description" placeholder="Enter Description" tabindex="2">{{{instance.description}}}</textarea>
      </div>
    </div>
<<<<<<< HEAD

    <div class="span4 hide-wrap hidable">      
      <div class="row-fluid inner-hide">
        <div class="span12 hidable">
          <label>
            Frequency
            <i class="grcicon-help-black" rel="tooltip" title="Choose frequency"></i>
            <a href="javascript://" class="field-hide">hide</a>
          </label>
          <select tabindex="3" class="input-block-level" id="frequency" name="frequency" {{^if new_object_form}}disabled="disabled"{{/if new_object_form}}>
            {{#iterate "one_time" "One time" "weekly" "Weekly" "monthly" "Monthly" "quarterly" "Quarterly" "annually" "Annually" step=2}}
            <option value="{{iterator_0}}" {{#if_equals instance.frequency iterator_0}}selected="true"{{/if_equals}}>{{iterator_1}}</option>
            {{/iterate}}
          </select>
        </div>
      </div>
      <div class="row-fluid inner-hide">
        <div class="span12 hidable">
          <label class="second-in-column">
            Email preferences
            <i class="grcicon-help-black" rel="tooltip" title="This setting will override user email preferences"></i>
            <a href="javascript://" class="field-hide">hide</a>
          </label>      
          <input type="checkbox" name="notify_on_change" {{#if instance.notify_on_change}}checked="checked"{{/if}} tabindex="4">
          Force real-time email updates
        </div>
      </div>
=======
    <div class="span4">
      <label>
        Frequency
        <i class="grcicon-help-black" rel="tooltip" title="Choose frequency"></i>
      </label>
      <select tabindex="3" class="input-block-level" id="frequency" name="frequency" {{^if new_object_form}}disabled="disabled"{{/if new_object_form}}>
        {{#iterate "one_time" "One time" "weekly" "Weekly" "monthly" "Monthly" "quarterly" "Quarterly" "annually" "Annually" step=2}}
        <option value="{{iterator_0}}" {{#if_equals instance.frequency iterator_0}}selected="true"{{/if_equals}}>{{iterator_1}}</option>
        {{/iterate}}
      </select>
      <label class="second-in-column">
        Email preferences
        <i class="grcicon-help-black" rel="tooltip" title="This setting will override user email preferences"></i>
      </label>
      <input type="checkbox" name="notify_on_change" {{#if instance.notify_on_change}}checked="checked"{{/if}} tabindex="4">
      Force real-time email updates
>>>>>>> b95fb516
    </div>
  </div>

  <div class="row-fluid">
    <div class="span12">
      <label>
        Workflow Folder <i class="grcicon-help-black" rel="tooltip" data-original-title="If selected, all workflow attachments go here."></i>
      </label>
      <p>
        {{#if instance.workflow_folder}}
          <a href="{{instance.workflow_folder.0.url}}" target="_blank">
            {{instance.workflow_folder.0.name}}
          </a>
        {{else}}
          <a href="javascript://" class="entry-attachment tree-item-add" data-toggle="gdrive-picker"
            data-model="{{instance.type}}" data-type="folders" {{data 'instance'}}>
            <i class="grcicon-attach-color"></i> Assign folder
          </a>
        {{/if}}
        <br /><br />
      </p>
    </div>
  </div>

  {{#if new_object_form}}
  <div class="row-fluid">
    <div class="span8">
      <label>
        First task group's title
        <i class="grcicon-help-black" rel="tooltip" title="The name of the first task group"></i>
      </label>
      <input class="input-block-level" placeholder="Enter Title" name="task_group_title" type="text" tabindex="5" autofocus>
      <br>
    </div>
  </div>
  {{/if}}

  <div class="row-fluid">
    <div class="span8 hidable">
      <label>
        Custom "Start Workflow" email message
        <i class="grcicon-help-black" rel="tooltip" title="This email will be sent to all workflow members once workflow starts"></i>
        <a href="javascript://" class="field-hide">hide</a>
      </label>
      <div class="wysiwyg-area">
        <textarea id="wf_modal_notify_message" class="span12 double wysihtml5" name="notify_custom_message" placeholder="Enter custom message here" tabindex="6">{{{instance.notify_custom_message}}}</textarea>
      </div>
    </div>
  </div>

</form>
</div> 
{{!/div}}<|MERGE_RESOLUTION|>--- conflicted
+++ resolved
@@ -48,7 +48,7 @@
         <textarea id="program_description" class="span12 double wysihtml5" name="description" placeholder="Enter Description" tabindex="2">{{{instance.description}}}</textarea>
       </div>
     </div>
-<<<<<<< HEAD
+      </label>
 
     <div class="span4 hide-wrap hidable">      
       <div class="row-fluid inner-hide">
@@ -76,24 +76,6 @@
           Force real-time email updates
         </div>
       </div>
-=======
-    <div class="span4">
-      <label>
-        Frequency
-        <i class="grcicon-help-black" rel="tooltip" title="Choose frequency"></i>
-      </label>
-      <select tabindex="3" class="input-block-level" id="frequency" name="frequency" {{^if new_object_form}}disabled="disabled"{{/if new_object_form}}>
-        {{#iterate "one_time" "One time" "weekly" "Weekly" "monthly" "Monthly" "quarterly" "Quarterly" "annually" "Annually" step=2}}
-        <option value="{{iterator_0}}" {{#if_equals instance.frequency iterator_0}}selected="true"{{/if_equals}}>{{iterator_1}}</option>
-        {{/iterate}}
-      </select>
-      <label class="second-in-column">
-        Email preferences
-        <i class="grcicon-help-black" rel="tooltip" title="This setting will override user email preferences"></i>
-      </label>
-      <input type="checkbox" name="notify_on_change" {{#if instance.notify_on_change}}checked="checked"{{/if}} tabindex="4">
-      Force real-time email updates
->>>>>>> b95fb516
     </div>
   </div>
 
