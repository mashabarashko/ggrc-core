{{!
    Copyright (C) 2015 Google Inc., authors, and contributors <see AUTHORS file>
    Licensed under http://www.apache.org/licenses/LICENSE-2.0 <see LICENSE file>
    Created By: miha@reciprocitylabs.com
    Maintained By: miha@reciprocitylabs.com
}}

{{{> "/static/mustache/base_objects/tree_view_filter.mustache"}}}

<header class="header sticky tree-header {{#filter_is_hidden}}no-filter{{/filter_is_hidden}}">
  <div class="row-fluid">
    <div class="span4">
      <div class="title-heading oneline">
        Task Title
      </div>
    </div>

    {{{> "/static/mustache/base_objects/tree_column_names.mustache"}}}

    <div class="span4">
      <ul class="tree-action-list">
        <li class="filter-trigger">
          <a href="javascript://" {{^filter_is_hidden}}class="active"{{/filter_is_hidden}}>
            <i class="grcicon-search" rel="tooltip" data-placement="left" title="" data-original-title="Hide Filter"></i>
          </a>
        </li>
        <li>
          <a href="javascript://">
            <i class="grcicon-hide-relevant" rel="tooltip" data-placement="left" title="" data-original-title="Hide Irelevant"></i>
          </a>
        </li>
<<<<<<< HEAD

        {{{> "/static/mustache/base_objects/tree_column_selector.mustache"}}}

=======
        <!-- Temporary hidden. Do not remove this.
        <li>
          <a href="#" class="dropdown-toggle" data-toggle="dropdown"><i class="grcicon-setup-color"></i></a>
          <div class="dropdown-menu dropdown-menu-form">
            <h5>Set visible fields</h5>
            <ul class="attr-list">
              <li class="disabled">
                <label class="checkbox-inline">
                  <input type="checkbox" checked="" disabled="">
                  Title
                </label>
              </li>
              <li class=" disabled">
                <label class="checkbox-inline">
                  <input type="checkbox" disabled="">
                  Description
                </label>
              </li>
              <li class=" disabled">
                <label class="checkbox-inline">
                  <input type="checkbox" disabled="">
                  Notes
                </label>
              </li>
              <li>
                <label class="checkbox-inline">
                  <input type="checkbox" checked="">
                  Owner
                </label>
              </li>
              <li>
                <label class="checkbox-inline">
                  <input type="checkbox">
                  Contact
                </label>
              </li>
              <li>
                <label class="checkbox-inline">
                  <input type="checkbox" checked="">
                  Code
                </label>
              </li>
              <li>
                <label class="checkbox-inline">
                  <input type="checkbox" checked="">
                  State
                </label>
              </li>
              <li>
                <label class="checkbox-inline">
                  <input type="checkbox">
                  Network Zone
                </label>
              </li>
              <li>
                <label class="checkbox-inline">
                  <input type="checkbox">
                  System url
                </label>
              </li>
            </ul>
            <button class="btn btn-small btn-info">Set fields</button>
          </div>
        </li>
        -->
        {{#if add_item_view}}
          <li>
            {{{renderLive add_item_view}}}
          </li>
        {{/if}}
>>>>>>> a25ca042
      </ul>
    </div>
  </div>
</header>
<div class="clearfix"></div><|MERGE_RESOLUTION|>--- conflicted
+++ resolved
@@ -29,82 +29,14 @@
             <i class="grcicon-hide-relevant" rel="tooltip" data-placement="left" title="" data-original-title="Hide Irelevant"></i>
           </a>
         </li>
-<<<<<<< HEAD
 
         {{{> "/static/mustache/base_objects/tree_column_selector.mustache"}}}
 
-=======
-        <!-- Temporary hidden. Do not remove this.
-        <li>
-          <a href="#" class="dropdown-toggle" data-toggle="dropdown"><i class="grcicon-setup-color"></i></a>
-          <div class="dropdown-menu dropdown-menu-form">
-            <h5>Set visible fields</h5>
-            <ul class="attr-list">
-              <li class="disabled">
-                <label class="checkbox-inline">
-                  <input type="checkbox" checked="" disabled="">
-                  Title
-                </label>
-              </li>
-              <li class=" disabled">
-                <label class="checkbox-inline">
-                  <input type="checkbox" disabled="">
-                  Description
-                </label>
-              </li>
-              <li class=" disabled">
-                <label class="checkbox-inline">
-                  <input type="checkbox" disabled="">
-                  Notes
-                </label>
-              </li>
-              <li>
-                <label class="checkbox-inline">
-                  <input type="checkbox" checked="">
-                  Owner
-                </label>
-              </li>
-              <li>
-                <label class="checkbox-inline">
-                  <input type="checkbox">
-                  Contact
-                </label>
-              </li>
-              <li>
-                <label class="checkbox-inline">
-                  <input type="checkbox" checked="">
-                  Code
-                </label>
-              </li>
-              <li>
-                <label class="checkbox-inline">
-                  <input type="checkbox" checked="">
-                  State
-                </label>
-              </li>
-              <li>
-                <label class="checkbox-inline">
-                  <input type="checkbox">
-                  Network Zone
-                </label>
-              </li>
-              <li>
-                <label class="checkbox-inline">
-                  <input type="checkbox">
-                  System url
-                </label>
-              </li>
-            </ul>
-            <button class="btn btn-small btn-info">Set fields</button>
-          </div>
-        </li>
-        -->
         {{#if add_item_view}}
           <li>
             {{{renderLive add_item_view}}}
           </li>
         {{/if}}
->>>>>>> a25ca042
       </ul>
     </div>
   </div>
