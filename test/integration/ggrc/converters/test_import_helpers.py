--- conflicted
+++ resolved
@@ -340,10 +340,7 @@
         "Notes",
         "Object",
         "Audit",
-<<<<<<< HEAD
-=======
         "Creator",
->>>>>>> 90f7e261
         "Assessor",
         "Verifier",
         "Primary Contact",
@@ -362,13 +359,6 @@
         "Send by default",
         "Delete",
     }
-<<<<<<< HEAD
-    expected_names = element_names.union(mapping_names)
-    self.assertEqual(expected_names, display_names)
-    vals = {val["display_name"]: val for val in definitions.values()}
-    self.assertTrue(vals["Title"]["mandatory"])
-    self.assertTrue(vals["Audit"]["mandatory"])
-=======
     expected_fields = {
         "mandatory": {
             "Title",
@@ -389,7 +379,6 @@
         }
     }
     self._test_single_object(models.Assessment, names, expected_fields)
->>>>>>> 90f7e261
 
   def test_issue_definitions(self):
     """ test default headers for Issue """
